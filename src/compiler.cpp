/*
 *  The Grace Programming Language.
 *
 *  This file contains the out of line definitions for the Compiler class, which outputs Grace bytecode based on Tokens provided by the Scanner. 
 *  
 *  Copyright (c) 2022 - Present, Ryan Jeffares.
 *  All rights reserved.
 *
 *  For licensing information, see grace.hpp
 */

#include <charconv>
#include <chrono>
#include <cstdlib>
#include <filesystem>
#include <fstream>
#include <limits>
#include <stack>
#include <unordered_map>
#include <variant>

#ifdef GRACE_MSC
# include <stdlib.h>
#endif

#include <fmt/color.h>
#include <fmt/core.h>

#include "compiler.hpp"
#include "scanner.hpp"

using namespace Grace;

enum class CodeContext
{
  Catch,
  Class,
  Constructor,
  ForLoop,
  Function,
  If,
  TopLevel,
  Try,
  WhileLoop,
};

struct Local
{
  std::string name;
  bool isFinal, isIterator;
  std::int64_t index;

  Local(std::string&& name, bool final, bool iterator, std::int64_t index)
    : name(std::move(name)), isFinal(final), isIterator(iterator), index(index)
  {

  }
};

struct CompilerContext
{
  CompilerContext(const std::string& fileName_, const std::filesystem::path& parentPath_, std::string&& code)
    : fileName(fileName_)
  {
    parentPath = std::filesystem::absolute(parentPath_);
    fullPath = std::filesystem::absolute(parentPath / std::filesystem::path(fileName).filename());
    Scanner::InitScanner(fullPath.string(), std::move(code));
    codeContextStack.push_back(CodeContext::TopLevel);
  }

  ~CompilerContext()
  {
    Scanner::PopScanner();
  }

  std::vector<CodeContext> codeContextStack;
  std::string fileName;
  std::filesystem::path fullPath, parentPath;

  std::optional<Scanner::Token> current, previous;
  std::vector<Local> locals;

  bool panicMode = false, hadError = false, hadWarning = false;

  bool passedImports = false;

  bool namespaceQualifierUsed = true;
  std::string currentNamespaceLookup;

  bool usingExpressionResult = false;

  bool continueJumpNeedsIndexes = false;
  bool breakJumpNeedsIndexes = false;

  // const idx, op idx
  using IndexStack = std::stack<std::vector<std::pair<std::size_t, std::size_t>>>;
  IndexStack breakIdxPairs, continueIdxPairs;
};

// If the compiler's current token matches the given type, consume it and advance
// Otherwise return false and do nothing
GRACE_NODISCARD static bool Match(Scanner::TokenType expected, CompilerContext& compiler);

// Checks if the compiler#s current token matches the given type without consuming it
GRACE_NODISCARD static bool Check(Scanner::TokenType expected, CompilerContext& compiler);

// Consumes the compiler's current token if it matches the given type, otherwise reports an error with the given message
static void Consume(Scanner::TokenType expected, const std::string& message, CompilerContext& compiler);

// Advances the compiler until it meets the start of a new declaration to avoid error spam after one is detected
static void Synchronize(CompilerContext& compiler);

static void EmitOp(VM::Ops op, std::size_t line)
{
  VM::VM::PushOp(op, line);
}

template<VM::BuiltinGraceType T>
static void EmitConstant(const T& value)
{
  VM::VM::PushConstant(value);
}

static void EmitConstant(const VM::Value& value)
{
  VM::VM::PushConstant(value);
}

// Advance to the next token
static void Advance(CompilerContext& compiler);

// All of the following functions parse the grammar of the language in a recursive descent pattern
static void Declaration(CompilerContext& compiler);
static void ImportDeclaration(CompilerContext& compiler);
static void ClassDeclaration(CompilerContext& compiler);
static void FuncDeclaration(CompilerContext& compiler);
static void VarDeclaration(CompilerContext& compiler, bool isFinal);
static void ConstDeclaration(CompilerContext& compiler);

static void Statement(CompilerContext& compiler);
static void ExpressionStatement(CompilerContext& compiler);
static void AssertStatement(CompilerContext& compiler);
static void BreakStatement(CompilerContext& compiler);
static void ContinueStatement(CompilerContext& compiler);
static void ForStatement(CompilerContext& compiler);
static void IfStatement(CompilerContext& compiler);
static void PrintStatement(CompilerContext& compiler);
static void PrintLnStatement(CompilerContext& compiler);
static void EPrintStatement(CompilerContext& compiler);
static void EPrintLnStatement(CompilerContext& compiler);
static void ReturnStatement(CompilerContext& compiler);
static void TryStatement(CompilerContext& compiler);
static void ThrowStatement(CompilerContext& compiler);
static void WhileStatement(CompilerContext& compiler);

static void Expression(bool canAssign, CompilerContext& compiler);

static void Or(bool canAssign, bool skipFirst, CompilerContext& compiler);
static void And(bool canAssign, bool skipFirst, CompilerContext& compiler);
static void BitwiseOr(bool canAssign, bool skipFirst, CompilerContext& compiler);
static void BitwiseXOr(bool canAssign, bool skipFirst, CompilerContext& compiler);
static void BitwiseAnd(bool canAssign, bool skipFirst, CompilerContext& compiler);
static void Equality(bool canAssign, bool skipFirst, CompilerContext& compiler);
static void Comparison(bool canAssign, bool skipFirst, CompilerContext& compiler);
static void Shift(bool canAssign, bool skipFirst, CompilerContext& compiler);
static void Term(bool canAssign, bool skipFirst, CompilerContext& compiler);
static void Factor(bool canAssign, bool skipFirst, CompilerContext& compiler);
static void Unary(bool canAssign, CompilerContext& compiler);
static void Call(bool canAssign, CompilerContext& compiler);
static void Primary(bool canAssign, CompilerContext& compiler);

static void FreeFunctionCall(const Scanner::Token& funcNameToken, CompilerContext& compiler);
static void DotFunctionCall(const Scanner::Token& funcNameToken, CompilerContext& compiler);
static bool ParseCallParameters(CompilerContext& compiler, int64_t& numArgs);
static void Dot(bool canAssign, CompilerContext& compiler);
static void Subscript(bool canAssign, CompilerContext& compiler);
static void Identifier(bool canAssign, CompilerContext& compiler);
static void Char(CompilerContext& compiler);
static void String(CompilerContext& compiler);
static void InstanceOf(CompilerContext& compiler);
static void IsObject(CompilerContext& compiler);
static void Cast(CompilerContext& compiler);
static void List(CompilerContext& compiler);
static void Dictionary(CompilerContext& compiler);
// static void Range(CompilerContext& compiler);
static void Typename(CompilerContext& compiler);

enum class LogLevel
{
  Warning, Error,
};

static void MessageAtCurrent(const std::string& message, LogLevel level, CompilerContext& compiler);
static void MessageAtPrevious(const std::string& message, LogLevel level, CompilerContext& compiler);
static void Message(const Scanner::Token& token, const std::string& message, LogLevel level, CompilerContext& compiler);

GRACE_NODISCARD static VM::InterpretResult Finalise(const std::string& mainFileName, bool verbose, const std::vector<std::string>& args);

static bool s_Verbose, s_WarningsError;
static std::stack<CompilerContext> s_CompilerContextStack;

struct Constant
{
  VM::Value value;
  bool isExported;
};

static std::unordered_map<std::string, std::unordered_map<std::string, Constant>> s_FileConstantsLookup;

VM::InterpretResult Grace::Compiler::Compile(const std::string& fileName, bool verbose, bool warningsError, const std::vector<std::string>& args)
{
  using namespace std::chrono;

  auto start = steady_clock::now();

  std::stringstream inFileStream;
  std::ifstream inFile;
  inFile.open(fileName);

  if (inFile.fail()) {    
    fmt::print(stderr, "Error reading file `{}`\n", fileName);
    return VM::InterpretResult::RuntimeError;
  }

  inFileStream << inFile.rdbuf();

  s_Verbose = verbose;
  s_WarningsError = warningsError;
 
  VM::VM::RegisterNatives();

  s_CompilerContextStack.emplace(fileName, std::filesystem::absolute(std::filesystem::path(fileName)).parent_path(), inFileStream.str());
  
  auto fullPath = s_CompilerContextStack.top().fullPath.string();
  s_FileConstantsLookup[fullPath]["__FILE"] = { VM::Value(fullPath), false };

  Advance(s_CompilerContextStack.top());
  
  auto hadError = false, hadWarning = false;
  while (!s_CompilerContextStack.empty()) {
    if (Match(Scanner::TokenType::EndOfFile, s_CompilerContextStack.top())) {
      s_CompilerContextStack.pop();
      continue;
    }
    Declaration(s_CompilerContextStack.top());
    hadError = s_CompilerContextStack.top().hadError;
    hadWarning = s_CompilerContextStack.top().hadWarning;
    if (s_CompilerContextStack.top().hadError) {
      break;
    }
  }

  while (!s_CompilerContextStack.empty()) {
    s_CompilerContextStack.pop();
  }

  if (hadError) {
    fmt::print(stderr, "Terminating process due to compilation errors.\n");
  } else if (hadWarning && warningsError) {
    fmt::print(stderr, "Terminating process due to compilation warnings treated as errors.\n");
  } else {
    if (verbose) {
      auto end = steady_clock::now();
      auto duration = duration_cast<microseconds>(end - start).count();
      if (duration > 1000) {
        fmt::print("Compilation succeeded in {} ms.\n", duration_cast<milliseconds>(end - start).count());
      } else {
#ifdef GRACE_MSC
        fmt::print("Compilation succeeded in {} \xE6s.\n", duration);
#else
        fmt::print("Compilation succeeded in {} µs.\n", duration);
#endif
      }
    }
    return Finalise(fileName, verbose, args);
  }

  return VM::InterpretResult::RuntimeError;
}

static VM::InterpretResult Finalise(const std::string& mainFileName, bool verbose, const std::vector<std::string>& args)
{
 #ifdef GRACE_DEBUG
   if (verbose) {
     VM::VM::PrintOps();
   }
 #endif
   if (VM::VM::CombineFunctions(mainFileName, verbose)) {
     return VM::VM::Start(mainFileName, verbose, args);
   }
  return VM::InterpretResult::RuntimeError;
}

static void Advance(CompilerContext& compiler)
{
  compiler.previous = compiler.current;
  compiler.current = Scanner::ScanToken();

#ifdef GRACE_DEBUG
  if (s_Verbose) {
    fmt::print("{}\n", compiler.current->ToString());
  }
#endif 

  if (compiler.current->GetType() == Scanner::TokenType::Error) {
    MessageAtCurrent("Unexpected token", LogLevel::Error, compiler);
  }
}

static bool Match(Scanner::TokenType expected, CompilerContext& compiler)
{
  if (!Check(expected, compiler)) {
    return false;
  }

  Advance(compiler);
  return true;
}

static bool Check(Scanner::TokenType expected, CompilerContext& compiler)
{
  return compiler.current && compiler.current->GetType() == expected;
}

static void Consume(Scanner::TokenType expected, const std::string& message, CompilerContext& compiler)
{
  if (compiler.current->GetType() == expected) {
    Advance(compiler);
    return;
  }

  MessageAtCurrent(message, LogLevel::Error, compiler);
}

static void Synchronize(CompilerContext& compiler)
{
  compiler.panicMode = false;

  while (compiler.current->GetType() != Scanner::TokenType::EndOfFile) {
    if (compiler.previous && compiler.previous->GetType() == Scanner::TokenType::Semicolon) {
      return;
    }

    // go until we find the start of a new declaration
    switch (compiler.current->GetType()) {
      case Scanner::TokenType::Class:
      case Scanner::TokenType::Constructor:
      case Scanner::TokenType::Func:
      case Scanner::TokenType::Final:
      case Scanner::TokenType::For:
      case Scanner::TokenType::If:
      case Scanner::TokenType::While:
      case Scanner::TokenType::Print:
      case Scanner::TokenType::PrintLn:
      case Scanner::TokenType::Eprint:
      case Scanner::TokenType::EprintLn:
      case Scanner::TokenType::Return:
      case Scanner::TokenType::Var:
        return;
      default:
        break;
    }

    Advance(compiler);
  }
}

static bool IsKeyword(Scanner::TokenType type, std::string& outKeyword)
{
  switch (type) {
    case Scanner::TokenType::And: outKeyword = "and"; return true;
    case Scanner::TokenType::By: outKeyword = "by"; return true;
    case Scanner::TokenType::Catch: outKeyword = "catch"; return true;
    case Scanner::TokenType::Class: outKeyword = "class"; return true;
    case Scanner::TokenType::Const: outKeyword = "const"; return true;
    case Scanner::TokenType::Constructor: outKeyword = "constructor"; return true;
    case Scanner::TokenType::End: outKeyword = "end"; return true;
    case Scanner::TokenType::Final: outKeyword = "final"; return true;
    case Scanner::TokenType::For: outKeyword = "for"; return true;
    case Scanner::TokenType::Func: outKeyword = "func"; return true;
    case Scanner::TokenType::If: outKeyword = "if"; return true;
    case Scanner::TokenType::In: outKeyword = "in"; return true;
    case Scanner::TokenType::Or: outKeyword = "or"; return true;
    case Scanner::TokenType::Print: outKeyword = "print"; return true;
    case Scanner::TokenType::PrintLn: outKeyword = "println"; return true;
    case Scanner::TokenType::Eprint: outKeyword = "eprint"; return true;
    case Scanner::TokenType::EprintLn: outKeyword = "eprintln"; return true;
    case Scanner::TokenType::Export: outKeyword = "export"; return true;
    case Scanner::TokenType::Return: outKeyword = "return"; return true;
    case Scanner::TokenType::Throw: outKeyword = "throw"; return true;
    case Scanner::TokenType::This: outKeyword = "this"; return true;
    case Scanner::TokenType::Try: outKeyword = "try"; return true;
    case Scanner::TokenType::Var: outKeyword = "var"; return true;
    case Scanner::TokenType::While: outKeyword = "while"; return true;
    default:
      return false;
  }
}

static bool IsOperator(Scanner::TokenType type)
{
  static const std::vector<Scanner::TokenType> symbols {
    Scanner::TokenType::Colon,
    Scanner::TokenType::Semicolon,
    Scanner::TokenType::RightParen,
    Scanner::TokenType::Comma,
    Scanner::TokenType::Dot,
    Scanner::TokenType::DotDot,
    Scanner::TokenType::Plus,
    Scanner::TokenType::Slash,
    Scanner::TokenType::Star,
    Scanner::TokenType::StarStar,
    Scanner::TokenType::BangEqual,
    Scanner::TokenType::Equal,
    Scanner::TokenType::EqualEqual,
    Scanner::TokenType::LessThan,
    Scanner::TokenType::GreaterThan,
    Scanner::TokenType::LessEqual,
    Scanner::TokenType::GreaterEqual,
    Scanner::TokenType::Bar,
    Scanner::TokenType::Ampersand,
    Scanner::TokenType::Caret,
    Scanner::TokenType::ShiftRight,
    Scanner::TokenType::ShiftLeft,
  };

  return std::any_of(symbols.begin(), symbols.end(), [type](Scanner::TokenType t) {
    return t == type;
  });
}

static void Declaration(CompilerContext& compiler)
{
  if (Match(Scanner::TokenType::Import, compiler)) {
    ImportDeclaration(compiler);
  } else if (Match(Scanner::TokenType::Class, compiler)) {
    compiler.passedImports = true;
    ClassDeclaration(compiler);
  } else if (Match(Scanner::TokenType::Func, compiler)) {
    compiler.passedImports = true;
    FuncDeclaration(compiler);
  } else if (Match(Scanner::TokenType::Var, compiler) || Match(Scanner::TokenType::Final, compiler)) {
    compiler.passedImports = true;
    VarDeclaration(compiler, compiler.previous->GetType() == Scanner::TokenType::Final);
  } else if (Match(Scanner::TokenType::Const, compiler)) {
    ConstDeclaration(compiler);
  } else {
    Statement(compiler);
  }
 
  if (compiler.panicMode) {
    Synchronize(compiler);
  }
}

static void Statement(CompilerContext& compiler)
{
  if (compiler.codeContextStack.back() == CodeContext::TopLevel) {
    MessageAtCurrent("Only functions and classes are allowed at top level", LogLevel::Error, compiler);
    return;
  }

  if (Match(Scanner::TokenType::For, compiler)) {
    ForStatement(compiler);
  } else if (Match(Scanner::TokenType::If, compiler)) {
    IfStatement(compiler);
  } else if (Match(Scanner::TokenType::Print, compiler)) {
    PrintStatement(compiler);
  } else if (Match(Scanner::TokenType::PrintLn, compiler)) {
    PrintLnStatement(compiler);
  } else if (Match(Scanner::TokenType::Eprint, compiler)) {
    EPrintStatement(compiler);
  } else if (Match(Scanner::TokenType::EprintLn, compiler)) {
    EPrintLnStatement(compiler);
  } else if (Match(Scanner::TokenType::Return, compiler)) {
    ReturnStatement(compiler);
  } else if (Match(Scanner::TokenType::While, compiler)) {
    WhileStatement(compiler);
  } else if (Match(Scanner::TokenType::Try, compiler)) {
    TryStatement(compiler);
  } else if (Match(Scanner::TokenType::Throw, compiler)) {
    ThrowStatement(compiler);
  } else if (Match(Scanner::TokenType::Assert, compiler)) {
    AssertStatement(compiler);
  } else if (Match(Scanner::TokenType::Break, compiler)) {
    BreakStatement(compiler);
  } else if (Match(Scanner::TokenType::Continue, compiler)) {
    ContinueStatement(compiler);
  } else if (Check(Scanner::TokenType::Catch, compiler)) {
    if (compiler.codeContextStack.back() != CodeContext::Try) {
      MessageAtCurrent("`catch` block only allowed after `try` block", LogLevel::Error, compiler);
      Advance(compiler);  // consume illegal catch
      return;
    }
  } else {
    ExpressionStatement(compiler);
  }
}

static bool IsTypeIdent(Scanner::TokenType type)
{
  static const std::vector<Scanner::TokenType> typeIdents = {
    Scanner::TokenType::IntIdent,
    Scanner::TokenType::FloatIdent,
    Scanner::TokenType::BoolIdent,
    Scanner::TokenType::StringIdent,
    Scanner::TokenType::CharIdent,
    Scanner::TokenType::ListIdent,
    Scanner::TokenType::DictIdent,
    Scanner::TokenType::KeyValuePairIdent,
    Scanner::TokenType::SetIdent,
    Scanner::TokenType::ExceptionIdent,
    // Scanner::TokenType::RangeIdent,
  };
  return std::any_of(typeIdents.begin(), typeIdents.end(), [type](Scanner::TokenType t) {
    return t == type;
  });
}

static bool IsValidTypeAnnotation(const Scanner::TokenType& token)
{
  static const std::vector<Scanner::TokenType> valid = {
    Scanner::TokenType::Identifier,
    Scanner::TokenType::IntIdent,
    Scanner::TokenType::FloatIdent,
    Scanner::TokenType::BoolIdent,
    Scanner::TokenType::CharIdent,
    Scanner::TokenType::Null,
    Scanner::TokenType::StringIdent,
    Scanner::TokenType::ListIdent,
    Scanner::TokenType::DictIdent,
    Scanner::TokenType::ExceptionIdent,
    Scanner::TokenType::KeyValuePairIdent,
<<<<<<< HEAD
    Scanner::TokenType::SetIdent,
=======
    // Scanner::TokenType::RangeIdent,
>>>>>>> 07f63678
  };
  return std::any_of(valid.begin(), valid.end(), [token] (Scanner::TokenType t) {
    return t == token;
  });
}

static const char s_EscapeChars[] = { 't', 'b', 'n', 'r', '\'', '"', '\\' };
static const std::unordered_map<char, char> s_EscapeCharsLookup = {
  {'t', '\t'},
  {'b', '\b'},
  {'r', '\r'},
  {'n', '\n'},
  {'\'', '\''},
  {'"', '\"'},
  {'\\', '\\'},
};

static bool IsEscapeChar(char c, char& result)
{
  for (auto escapeChar : s_EscapeChars) {
    if (c == escapeChar) {
      result = s_EscapeCharsLookup.at(escapeChar);
      return true;
    }
  }
  return false;
}

static bool IsLiteral(Scanner::TokenType token)
{
  static const std::vector<Scanner::TokenType> literalTypes{
    Scanner::TokenType::True,
    Scanner::TokenType::False,
    Scanner::TokenType::Integer,
    Scanner::TokenType::Double,
    Scanner::TokenType::String,
    Scanner::TokenType::Char
  };
  return std::any_of(literalTypes.begin(), literalTypes.end(), [token](Scanner::TokenType t) {
    return t == token;
    });
}

static std::optional<std::string> TryParseChar(const Scanner::Token& token, char& outValue)
{
  auto text = token.GetText();
  auto trimmed = text.substr(1, text.length() - 2);
  switch (trimmed.length()) {
    case 2:
      if (trimmed[0] != '\\') {
        return "`char` must contain a single character or escape character";
      }
      char c;
      if (IsEscapeChar(trimmed[1], c)) {
        outValue = c;
      } else {
        return "Unrecognised escape character";
      }
      return {};
    case 1:
      if (trimmed[0] == '\\') {
        return "Expected escape character after backslash";
      }
      outValue = trimmed[0];
      return {};
    default:
      return "`char` must contain a single character or escape character";
  }
}

static std::optional<std::string> TryParseString(const Scanner::Token& token, std::string& outValue)
{
  auto text = token.GetText();
  std::string res;
  for (std::size_t i = 1; i < text.length() - 1; i++) {
    if (text[i] == '\\') {
      i++;
      if (i == text.length() - 1) {
        return "Expected escape character but string terminated";
      }
      char c;
      if (IsEscapeChar(text[i], c)) {
        res.push_back(c);
      } else {
        return fmt::format("Unrecognised escape character '{}'", text[i]);
      }
    } else {
      res.push_back(text[i]);
    }
  }

  outValue = std::move(res);
  return {};
}

static std::optional<std::string> TryParseInt(const Scanner::Token& token, std::int64_t& result, int base = 10, int offset = 0)
{
  auto [ptr, ec] = std::from_chars(token.GetData() + offset, token.GetData() + token.GetLength(), result, base);
  if (ec == std::errc()) {
    return {};
  }
  if (ec == std::errc::invalid_argument) {
    return "Invalid argument";
  }
  if (ec == std::errc::result_out_of_range) {
    return "Out of range";
  }
  GRACE_ASSERT(false, "Unhandled std::errc returned from TryParseInt()");
  return "Unexpected error parsing int";
}

static std::optional<std::exception> TryParseDouble(const Scanner::Token& token, double& result)
{
  try {
    auto str = token.GetString();
    result = std::stod(str);
    return std::nullopt;
  } catch (const std::invalid_argument& e) {
    return e;
  } catch (const std::out_of_range& e) {
    return e;
  }
}


// returns true if the name is a duplicate
static bool CheckForDuplicateLocalName(const std::string& varName, const CompilerContext& compiler)
{
  auto localsIt = std::find_if(compiler.locals.begin(), compiler.locals.end(), [&varName](const Local& local) { return local.name == varName; });
  return localsIt != compiler.locals.end();
}

// returns true if the name is a duplicate
static bool CheckForDuplicateConstantName(const std::string& constName, const CompilerContext& compiler)
{
  auto& constantsList = s_FileConstantsLookup[compiler.fullPath.string()];
  auto it = constantsList.find(constName);
  return it != constantsList.end();
}

static void ImportDeclaration(CompilerContext& compiler)
{
  if (compiler.passedImports) {
    MessageAtPrevious("`import` only allowed before any other declarations", LogLevel::Error, compiler);
    return;
  }

  std::optional<Scanner::Token> lastPathToken;
  std::optional<bool> isStdImport = std::nullopt;
  std::string importPath;
  while (true) {
    if (!Match(Scanner::TokenType::Identifier, compiler)) {
      MessageAtCurrent("Expected path", LogLevel::Error, compiler);
      return;
    }

    auto txt = compiler.previous->GetText();
    if (!isStdImport && txt == "std") {
      isStdImport = true;
    }
    importPath.append(txt);
    lastPathToken = compiler.previous;
    if (Match(Scanner::TokenType::Semicolon, compiler)) {
      importPath.append(".gr");
      break;
    }
    if (Match(Scanner::TokenType::EndOfFile, compiler)) {
      MessageAtPrevious("Unterminated `import` statement", LogLevel::Error, compiler);
      return;
    }
    Consume(Scanner::TokenType::ColonColon, "Expected `::` for path continuation", compiler);
    importPath.push_back('/');
  }

  namespace fs = std::filesystem;

  fs::path inPath;
  // if it was an std import, get the std path env variable and look there
  if (isStdImport) {
    std::string stdPath;

#ifdef GRACE_MSC
    // windows warns about std::getenv() with /W4 so do all this nonsense
    std::size_t size;
    getenv_s(&size, NULL, 0, "GRACE_STD_PATH");
    if (size == 0) {
      fmt::print(stderr, "The `GRACE_STD_PATH` environment variable has not been set, so cannot continue importing file {}\n", importPath);
      return;
    }
    char* libPath = (char*)std::malloc(size * sizeof(char));
    getenv_s(&size, libPath, size, "GRACE_STD_PATH");
    if (libPath == NULL) {
      fmt::print(stderr, "Failed to retrive the `GRACE_STD_PATH` environment variable, so cannot continue importing file {}\n", importPath);
      return;
    }
    stdPath = libPath;
    std::free(libPath);
#else
    char* pathPtr = std::getenv("GRACE_STD_PATH");
    if (pathPtr == nullptr) {
      fmt::print(stderr, "The `GRACE_STD_PATH` environment variable has not been set, so cannot continue importing file {}\n", importPath);
      return;
    }
    stdPath = pathPtr;
#endif

    inPath = fs::path(stdPath) / fs::path(importPath.substr(4));  // trim off 'std/' because that's contained within the path environment variable
  } else {
    inPath = std::filesystem::absolute(compiler.parentPath / importPath);
  }

  if (!fs::exists(inPath)) {
    Message(*lastPathToken, fmt::format("Could not find file `{}` to import", importPath), LogLevel::Error, compiler);
    return;
  }

  if (Scanner::HasFile(inPath.string())) {
    // don't produce a warning, but silently ignore the duplicate import
    // TODO: maybe ignore this in the std, but warn the user if they have duplicate imports in one file?
    return;
  }

  std::stringstream inFileStream;
  std::ifstream inFile;
  inFile.open(inPath);

  if (inFile.fail()) {
    Message(*lastPathToken, fmt::format("Error reading imported file `{}`\n", inPath.string()), LogLevel::Error, compiler);
    return;
  }
  
  inFileStream << inFile.rdbuf();

  s_CompilerContextStack.emplace(std::move(importPath), inPath.parent_path(), inFileStream.str());

  auto fullPath = s_CompilerContextStack.top().fullPath.string();
  s_FileConstantsLookup[fullPath]["__FILE"] = { VM::Value(fullPath), false };
  Advance(s_CompilerContextStack.top());
}

static void ClassDeclaration(CompilerContext& compiler)
{
  if (compiler.codeContextStack.back() != CodeContext::TopLevel) {
    MessageAtPrevious("Classes only allowed at top level", LogLevel::Error, compiler);
    return;
  }

  compiler.codeContextStack.push_back(CodeContext::Class);

  auto exported = false;
  if (Match(Scanner::TokenType::Export, compiler)) {
    exported = true;
  }

  if (!Match(Scanner::TokenType::Identifier, compiler)) {
    MessageAtCurrent("Expected identifier after `class`", LogLevel::Error, compiler);
    return;
  }

  auto classNameToken = *compiler.previous;

  if (!Match(Scanner::TokenType::Colon, compiler)) {
    MessageAtCurrent("Expected ':' after class name", LogLevel::Error, compiler);
    return;
  }

  auto hasDefinedConstructor = false;  
  std::vector<std::string> classMembers;

  while (!Match(Scanner::TokenType::End, compiler)) {
    if (Match(Scanner::TokenType::EndOfFile, compiler)) {
      MessageAtPrevious("Unterminated class", LogLevel::Error, compiler);
      return;
    }

    if (Match(Scanner::TokenType::Var, compiler)) {
      // member variable

      if (hasDefinedConstructor) {
        MessageAtPrevious("Member variable declarations can only come before the constructor", LogLevel::Error, compiler);
        return;
      }

      Consume(Scanner::TokenType::Identifier, "Expected identifier after `var`", compiler);
      
      auto memberName = compiler.previous->GetString();

      if (Match(Scanner::TokenType::Colon, compiler)) {
        if (!IsValidTypeAnnotation(compiler.current->GetType())) {
          MessageAtCurrent("Expected typename after type annotation", LogLevel::Error, compiler);
          return;
        }
        Advance(compiler);
      }

      if (memberName.starts_with("__")) {
        MessageAtPrevious("Names beginning with double underscore `__` are reserved for internal use", LogLevel::Error, compiler);
        return;
      }

      auto it = std::find_if(classMembers.begin(), classMembers.end(), [&memberName](const std::string& l) { return l == memberName; });
      if (it != classMembers.end()) {
        MessageAtPrevious("A class member with the same name already exists", LogLevel::Error, compiler);
        return;
      }

      if (CheckForDuplicateConstantName(memberName, compiler)) {
        MessageAtPrevious("A constant with the same name already exists", LogLevel::Error, compiler);
        return;
      }

      classMembers.push_back(memberName);
      
      Consume(Scanner::TokenType::Semicolon, "Expected ';'", compiler);
    } else if (Match(Scanner::TokenType::Constructor, compiler)) {
      // class constructor

      compiler.codeContextStack.push_back(CodeContext::Constructor);
      hasDefinedConstructor = true;
      Consume(Scanner::TokenType::LeftParen, "Expected '(' after `constructor`", compiler);

      // we will treat the constructor as a function in the VM with the name of the class name that returns the instance
      std::vector<std::string> parameters;
      while (!Match(Scanner::TokenType::RightParen, compiler)) {
        if (Match(Scanner::TokenType::Identifier, compiler) || Match(Scanner::TokenType::Final, compiler)) {
          auto isFinal = compiler.previous->GetType() == Scanner::TokenType::Final;
          if (isFinal) {
            Consume(Scanner::TokenType::Identifier, "Expected identifier after `final`", compiler);
          }
          auto p = compiler.previous->GetString();

          if (p.starts_with("__")) {
            MessageAtPrevious("Names beginning with double underscore `__` are reserved for internal use", LogLevel::Error, compiler);
            return;
          }

          if (std::find(parameters.begin(), parameters.end(), p) != parameters.end()) {
            MessageAtPrevious("Function parameters with the same name already defined", LogLevel::Error, compiler);
            return;
          }

          if (std::find(classMembers.begin(), classMembers.end(), p) != classMembers.end()) {
            MessageAtPrevious("Function parameter shadows class member variable", LogLevel::Error, compiler);
            return;
          }

          if (CheckForDuplicateConstantName(p, compiler)) {
            MessageAtPrevious("A constant with the same name already exists", LogLevel::Error, compiler);
            return;
          }

          parameters.push_back(p);
          compiler.locals.emplace_back(std::move(p), isFinal, false, compiler.locals.size());

          if (Match(Scanner::TokenType::Colon, compiler)) {
            if (!IsValidTypeAnnotation(compiler.current->GetType())) {
              MessageAtCurrent("Expected type name after type annotation", LogLevel::Error, compiler);
              return;
            }
            Advance(compiler);
          }

          if (!Check(Scanner::TokenType::RightParen, compiler)) {
            Consume(Scanner::TokenType::Comma, "Expected ',' after function parameter", compiler);
          }
        } else {
          MessageAtCurrent("Expected identifier or `final`", LogLevel::Error, compiler);
          return;
        }
      }

      Consume(Scanner::TokenType::Colon, "Expected ':' after constructor declaration", compiler);

      if (!VM::VM::AddFunction(classNameToken.GetString(), parameters.size(), compiler.fileName, exported, false)) {
        Message(classNameToken, "A function or class in the same namespace already exists with the same name as this class", LogLevel::Error, compiler);
        return;
      }
      
      // make the class' members at the start of the constructor
      for (std::size_t i = 0; i < classMembers.size(); i++) {
        EmitOp(VM::Ops::DeclareLocal, compiler.previous->GetLine());
        auto localId = static_cast<std::int64_t>(compiler.locals.size());
        auto memberName = classMembers[i];
        compiler.locals.emplace_back(std::move(memberName), false, false, localId);
      }
      
      auto numLocalsStart = compiler.locals.size();
      // we can parse declarations in here as normal, but the "locals" will be the members of the newly created instance
      while (!Match(Scanner::TokenType::End, compiler)) {
        // so don't allow return statements here, we will implicitly return the instance at the end
        if (Match(Scanner::TokenType::Return, compiler)) {
          MessageAtPrevious("Cannot return from a constructor", LogLevel::Error, compiler);
          return;
        }
        Declaration(compiler);
        if (compiler.current->GetType() == Scanner::TokenType::EndOfFile) {
          MessageAtCurrent("Expected `end` after constructor", LogLevel::Error, compiler);
          return;
        }
      }

      if (compiler.locals.size() > numLocalsStart) {
        // pop locals we made inside the constructor
        EmitConstant(static_cast<std::int64_t>(parameters.size()));
        EmitOp(VM::Ops::PopLocals, compiler.previous->GetLine());
      }

      compiler.codeContextStack.pop_back();
    } else {
      MessageAtCurrent("Expected `var` or `constructor` inside class", LogLevel::Error, compiler);
      return;
    }
  }

  // make an empty constructor if the user doesn't define one
  if (!hasDefinedConstructor) {
    if (!VM::VM::AddFunction(classNameToken.GetString(), 0, compiler.fileName, exported, false)) {
      Message(classNameToken, "A function or class in the same namespace already exists with the same name as this class", LogLevel::Error, compiler);
      return;
    }

    for (std::size_t i = 0; i < classMembers.size(); i++) {
      // and declare the class' members as locals in this function that will be used by the VM to assign to the instance
      EmitOp(VM::Ops::DeclareLocal, compiler.previous->GetLine());
      auto localId = static_cast<std::int64_t>(compiler.locals.size());
      auto memberName = classMembers[i];
      compiler.locals.emplace_back(std::move(memberName), false, false, localId);
    }
  }

  if (!VM::VM::AddClass(classNameToken.GetString(), classMembers, compiler.fileName, exported)) {
    // technically unreachable, since it would have been caught by trying to add the constructor as a function
    Message(classNameToken, "A class in the same namespace already exists with the same name", LogLevel::Error, compiler);
    return;
  } 

  // ok so how do we return the instance...
  // we tell the VM which type of class it should be, how many locals to rip off the stack to assign to its members
  // the indexes of the members will line up with the indexes of the locals
  // emit the ops here before we move classMembers

  // at this point, the class' members we need to assign to are on the top of the stack
  // with the constructor's parameters below them
  EmitConstant(static_cast<std::int64_t>(classMembers.size()));
  for (const auto& m : classMembers) {
    EmitConstant(m);
  }

  static std::hash<std::string> hasher;
  EmitConstant(static_cast<std::int64_t>(hasher(classNameToken.GetString())));
  EmitConstant(static_cast<std::int64_t>(hasher(compiler.fileName)));  

  EmitOp(VM::Ops::CreateInstance, compiler.previous->GetLine());

  EmitConstant(std::int64_t{ 0 });
  EmitOp(VM::Ops::PopLocals, compiler.previous->GetLine());

  EmitOp(VM::Ops::Return, compiler.previous->GetLine());

  compiler.locals.clear();
  compiler.codeContextStack.pop_back();
}

static void FuncDeclaration(CompilerContext& compiler)
{
  if (compiler.codeContextStack.back() != CodeContext::TopLevel) {
    MessageAtPrevious("Functions are only allowed at top level", LogLevel::Error, compiler);
    return;
  }

  auto exportFunction = false;
  compiler.codeContextStack.emplace_back(CodeContext::Function);

  if (Match(Scanner::TokenType::Export, compiler)) {
    exportFunction = true;
  }

  Consume(Scanner::TokenType::Identifier, "Expected function name", compiler);
  auto funcNameToken = *compiler.previous;
  auto name = compiler.previous->GetString();
  if (name.starts_with("__")) {
    MessageAtPrevious("Names beginning with double underscore `__` are reserved for internal use", LogLevel::Error, compiler);
    return;
  }
  auto isMainFunction = name == "main";

  Consume(Scanner::TokenType::LeftParen, "Expected '(' after function name", compiler);

  std::size_t extensionObjectNameHash{};
  auto isExtensionMethod = false;

  std::vector<std::string> parameters;
  while (!Match(Scanner::TokenType::RightParen, compiler)) {
    if (isMainFunction && parameters.size() > 1) {
      Message(funcNameToken, fmt::format("`main` function can only take 0 or 1 parameter(s) but got {}", parameters.size()), LogLevel::Error, compiler);
      return;
    }

    if (Match(Scanner::TokenType::Identifier, compiler) || Match(Scanner::TokenType::Final, compiler)) {
      auto isFinal = compiler.previous->GetType() == Scanner::TokenType::Final;
      if (isFinal) {
        Consume(Scanner::TokenType::Identifier, "Expected identifier after `final`", compiler);
      }
      auto p = compiler.previous->GetString();

      if (p.starts_with("__")) {
        MessageAtPrevious("Names beginning with double underscore `__` are reserved for internal use", LogLevel::Error, compiler);
        return;
      }

      if (std::find(parameters.begin(), parameters.end(), p) != parameters.end()) {
        MessageAtPrevious("Function parameters with the same name already defined", LogLevel::Error, compiler);
        return;
      }
      
      if (CheckForDuplicateConstantName(p, compiler)) {
        MessageAtPrevious("A constant with the same name already exists", LogLevel::Error, compiler);
        return;
      }

      parameters.push_back(p);
      compiler.locals.emplace_back(std::move(p), isFinal, false, compiler.locals.size());

      if (Match(Scanner::TokenType::Colon, compiler)) {
        if (!IsValidTypeAnnotation(compiler.current->GetType())) {
          MessageAtCurrent("Expected type name after type annotation", LogLevel::Error, compiler);
          return;
        }
        Advance(compiler);
      }

      if (!Check(Scanner::TokenType::RightParen, compiler)) {
        Consume(Scanner::TokenType::Comma, "Expected ',' after function parameter", compiler);
      }
    } else if (Match(Scanner::TokenType::This, compiler)) {
      if (isMainFunction) {
        MessageAtPrevious("`this` not allowed in main function", LogLevel::Error, compiler);
        return;
      }

      if (!parameters.empty()) {
        MessageAtPrevious("`this` can only appear before the first function parameter to make an extension method", LogLevel::Error, compiler);
        return;
      }

      auto type = compiler.current->GetType();
      if (!IsTypeIdent(type) && type != Scanner::TokenType::Identifier) {
        MessageAtCurrent("Expected type name for extension method", LogLevel::Error, compiler);
        return;
      }

      static std::hash<std::string> hasher;
      extensionObjectNameHash = hasher(compiler.current->GetString());
      
      Advance(compiler);
      isExtensionMethod = true;

      Consume(Scanner::TokenType::Identifier, "Expected identifier after type identifier", compiler);

      auto p = compiler.previous->GetString();
      
      if (p.starts_with("__")) {
        MessageAtPrevious("Names beginning with double underscore `__` are reserved for internal use", LogLevel::Error, compiler);
        return;
      }

      if (std::find(parameters.begin(), parameters.end(), p) != parameters.end()) {
        MessageAtPrevious("Function parameters with the same name already defined", LogLevel::Error, compiler);
        return;
      }

      if (CheckForDuplicateConstantName(p, compiler)) {
        MessageAtPrevious("A constant with the same name already exists", LogLevel::Error, compiler);
        return;
      }

      parameters.push_back(p);
      compiler.locals.emplace_back(std::move(p), false, false, compiler.locals.size());

      if (!Check(Scanner::TokenType::RightParen, compiler)) {
        Consume(Scanner::TokenType::Comma, "Expected ',' after function parameter", compiler);
      }
    } else {
      MessageAtCurrent("Expected identifier or `final`", LogLevel::Error, compiler);
      return;
    } 
  }

  if (Match(Scanner::TokenType::ColonColon, compiler)) {
    if (isMainFunction) {
      MessageAtPrevious("`main` does not return a value", LogLevel::Error, compiler);
      return;
    }
    if (!IsValidTypeAnnotation(compiler.current->GetType())) {
      MessageAtCurrent("Expected type name after type annotation", LogLevel::Error, compiler);
      return;
    }
    Advance(compiler);
  }

  // cl args are still assigned in the VM if the user doesn't state it
  // so the compiler needs to be aware of that
  // but don't use up the name "args"
  // by giving it a __ prefix here we can stop the user from double declaring
  // since identifiers starting with __ aren't allowed
  if (isMainFunction && parameters.size() == 0) {
    compiler.locals.emplace_back("__ARGS", true, false, 0);
  }

  if (!Match(Scanner::TokenType::Colon, compiler)) {
    MessageAtCurrent("Expected ':' after function signature", LogLevel::Error, compiler);
    return;
  }

  if (!VM::VM::AddFunction(std::move(name), parameters.size(), compiler.fileName, exportFunction, isExtensionMethod, extensionObjectNameHash)) {
    Message(funcNameToken, "A function or class in the same namespace already exists with the same name as this function", LogLevel::Error, compiler);
    return;
  }

  while (!Match(Scanner::TokenType::End, compiler)) {
    Declaration(compiler);
    if (compiler.current->GetType() == Scanner::TokenType::EndOfFile) {
      MessageAtCurrent("Expected `end` after function", LogLevel::Error, compiler);
      return;
    }
  }

  // implicitly return if the user didn't write a return so the VM knows to return to the caller
  // functions with no return will implicitly return null, so setting a call equal to a variable is valid
  if (VM::VM::GetLastOp() != VM::Ops::Return) {
    if (!compiler.locals.empty()) {
      EmitConstant(std::int64_t{0});
      EmitOp(VM::Ops::PopLocals, compiler.previous->GetLine());
    }

    if (!isMainFunction) {
      EmitConstant(nullptr);
      EmitOp(VM::Ops::LoadConstant, compiler.previous->GetLine());
      EmitOp(VM::Ops::Return, compiler.previous->GetLine());
    }
  }

  compiler.locals.clear(); 
  
  if (isMainFunction) {
    EmitOp(VM::Ops::Exit, compiler.previous->GetLine());
  }

  compiler.codeContextStack.pop_back();
}

static void VarDeclaration(CompilerContext& compiler, bool isFinal)
{
  if (compiler.codeContextStack.back() == CodeContext::TopLevel) {
    MessageAtPrevious("Only functions and classes are allowed at top level", LogLevel::Error, compiler);
    return;
  }

  auto diagnosticName = isFinal ? "final" : "var";

  if (!Match(Scanner::TokenType::Identifier, compiler)) {
    MessageAtCurrent(fmt::format("Expected identifier after `{}`", diagnosticName), LogLevel::Error, compiler);
    return;
  }

  auto nameToken = *compiler.previous;

  if (Match(Scanner::TokenType::Colon, compiler)) {
    if (!IsValidTypeAnnotation(compiler.current->GetType())) {
      MessageAtCurrent("Expected typename after type annotation", LogLevel::Error, compiler);
      return;
    }
    Advance(compiler);
  }

  auto localName = nameToken.GetString();

  if (localName.starts_with("__")) {
    MessageAtPrevious("Names beginning with double underscore `__` are reserved for internal use", LogLevel::Error, compiler);
    return;
  }

  if (CheckForDuplicateLocalName(localName, compiler)) {
    MessageAtPrevious("A local variable with the same name already exists", LogLevel::Error, compiler);
    return;
  }

  if (CheckForDuplicateConstantName(localName, compiler)) {
    MessageAtPrevious("A constant with the same name already exists", LogLevel::Error, compiler);
    return;
  }

  auto line = nameToken.GetLine();

  auto localId = static_cast<std::int64_t>(compiler.locals.size());
  compiler.locals.emplace_back(std::move(localName), isFinal, false, localId);
  EmitOp(VM::Ops::DeclareLocal, line);

  if (Match(Scanner::TokenType::Equal, compiler)) {
    auto prevUsing = compiler.usingExpressionResult;
    compiler.usingExpressionResult = true;
    Expression(false, compiler);
    compiler.usingExpressionResult = prevUsing;
    line = compiler.previous->GetLine();
    EmitConstant(localId);
    EmitOp(VM::Ops::AssignLocal, line);
  } else {
    if (isFinal) {
      MessageAtCurrent("Must assign to `final` upon declaration", LogLevel::Error, compiler);
      return;
    }
  }

  Consume(Scanner::TokenType::Semicolon, fmt::format("Expected ';' after `{}` declaration", diagnosticName), compiler);
}

static void ConstDeclaration(CompilerContext& compiler)
{
  if (compiler.codeContextStack.back() != CodeContext::TopLevel) {
    MessageAtPrevious("`const` declarations are only allowed at top level", LogLevel::Error, compiler);
    return;
  }

  bool isExport = false;
  if (Match(Scanner::TokenType::Export, compiler)) {
    isExport = true;
  }

  if (!Match(Scanner::TokenType::Identifier, compiler)) {
    MessageAtCurrent("Expected identifier after `const`", LogLevel::Error, compiler);
    return;
  }

  auto constantName = compiler.previous->GetString();

  if (CheckForDuplicateConstantName(constantName, compiler)) {
    MessageAtPrevious("A constant with the same name already exists", LogLevel::Error, compiler);
    return;
  }

  if (Match(Scanner::TokenType::Colon, compiler)) {
    if (!IsValidTypeAnnotation(compiler.current->GetType())) {
      MessageAtCurrent("Expected type name after type annotation", LogLevel::Error, compiler);
      return;
    }
    Advance(compiler);
  }

  if (!Match(Scanner::TokenType::Equal, compiler)) {
    MessageAtCurrent("Must assign to `const` upon declaration", LogLevel::Error, compiler);
    return;
  }

  if (!IsLiteral(compiler.current->GetType())) {
    MessageAtCurrent("Must assign a primitive literal value to `const`", LogLevel::Error, compiler);
    return;
  }

  auto valueToken = *compiler.current;
  Advance(compiler);

  auto fullFilePath = compiler.fullPath.string();

  switch (valueToken.GetType()) {
    case Scanner::TokenType::True:
      s_FileConstantsLookup[fullFilePath][constantName] = {VM::Value(true), isExport};
      break;
    case Scanner::TokenType::False:
      s_FileConstantsLookup[fullFilePath][constantName] = {VM::Value(false), isExport};
      break;
    case Scanner::TokenType::Integer: {
      std::int64_t value;
      auto result = TryParseInt(valueToken, value);
      if (result) {
        Message(valueToken, fmt::format("Token could not be parsed as an int: {}", *result), LogLevel::Error, compiler);
        return;
      }
      s_FileConstantsLookup[fullFilePath][constantName] = {VM::Value(value), isExport};
      break;
    }
    case Scanner::TokenType::Double: {
      double value;
      auto result = TryParseDouble(valueToken, value);
      if (result) {
        Message(valueToken, fmt::format("Token could not be parsed as an float: {}", result->what()), LogLevel::Error, compiler);
        return;
      }
      s_FileConstantsLookup[fullFilePath][constantName] = {VM::Value(value), isExport};
      break;
    }
    case Scanner::TokenType::String: {
      std::string res;
      auto err = TryParseString(valueToken, res);
      if (err) {
        Message(valueToken, fmt::format("Token could not be parsed as string: {}", *err), LogLevel::Error, compiler);
        return;
      }
      s_FileConstantsLookup[fullFilePath][constantName] = {VM::Value(res), isExport};
      break;
    }
    case Scanner::TokenType::Char: {
      char res;
      auto err = TryParseChar(valueToken, res);
      if (err) {
        Message(valueToken, fmt::format("Token could not be parsed as char: {}", *err), LogLevel::Error, compiler);
        return;
      }
      s_FileConstantsLookup[fullFilePath][constantName] = {VM::Value(res), isExport};
      break;
    }
    default:
      GRACE_UNREACHABLE();
      break;
  }

  if (!Match(Scanner::TokenType::Semicolon, compiler)) {
    MessageAtCurrent("Expected ';'", LogLevel::Error, compiler);
    return;
  }
}

// returns higher values for less similar strings
static std::size_t GetEditDistance(const std::string& first, const std::string& second)
{
  auto l1 = first.length();
  auto l2 = second.length();

  if (l1 == 0) {
    return l2;
  }

  if (l2 == 0) {
    return l1;
  }

  std::vector<std::vector<std::size_t>> matrix(l1 + 1);
  for (std::size_t i = 0; i < matrix.size(); i++) {
    matrix[i].resize(l2 + 1);
  }

  for (std::size_t i = 1; i <= l1; i++) {
    matrix[i][0] = i;
  }
  for (std::size_t j = 1; j <= l2; j++) {
    matrix[0][j] = j;
  }

  for (std::size_t i = 1; i <= l1; i++) {
    for (std::size_t j = 1; j <= l2; j++) {
      std::size_t weight = first[i - 1] == second[j - 1] ? 0 : 1;
      matrix[i][j] = std::min({ matrix[i - 1][j] + 1, matrix[i][j - 1] + 1, matrix[i - 1][j - 1] + weight });
    }
  }

  return matrix[l1][l2];
}

// used to give helpful diagnostics if the user tries to use a variable that doesn't exist
// TODO: figure out what kind of range this thing produces and emit suggestions below a certain value
// since right now if you only have 1 variable called "zebra" and you try and call on the value of "pancakes"
// the compiler will eagerly ask you if you meant "zebra"
static std::optional<std::string> FindMostSimilarVarName(const std::string& varName, const std::vector<Local>& localList)
{
  std::optional<std::string> res = std::nullopt;
  std::size_t current = std::numeric_limits<std::size_t>::max();

  for (const auto& l : localList) {
    if (l.name == "__ARGS") continue;
    auto editDistance = GetEditDistance(varName, l.name);
    if (editDistance < current) {
      current = editDistance;
      res = l.name;
    }
  }

  return res;
}

static void ExpressionStatement(CompilerContext& compiler)
{
  if (IsLiteral(compiler.current->GetType()) || IsOperator(compiler.current->GetType())) {
    MessageAtCurrent("Expected identifier or keyword at start of expression", LogLevel::Error, compiler);
    Advance(compiler);  // consume illegal token
    return;
  }
  Expression(true, compiler);
  Consume(Scanner::TokenType::Semicolon, "Expected ';' after expression", compiler);
}

static void AssertStatement(CompilerContext& compiler)
{
  auto line = compiler.previous->GetLine();

  Consume(Scanner::TokenType::LeftParen, "Expected '(' after `assert`", compiler);
  auto prevUsing = compiler.usingExpressionResult;
  compiler.usingExpressionResult = true; 
  Expression(false, compiler);
  compiler.usingExpressionResult = prevUsing;

  if (Match(Scanner::TokenType::Comma, compiler)) {
    Consume(Scanner::TokenType::String, "Expected message", compiler);
    EmitConstant(compiler.previous->GetString());
    EmitOp(VM::Ops::AssertWithMessage, line);
    Consume(Scanner::TokenType::RightParen, "Expected ')'", compiler);
  } else {
    EmitOp(VM::Ops::Assert, line); 
    Consume(Scanner::TokenType::RightParen, "Expected ')'", compiler);
  }

  Consume(Scanner::TokenType::Semicolon, "Expected ';' after `assert` expression", compiler);
}

static void BreakStatement(CompilerContext& compiler)
{
  bool insideLoop = false;
  for (auto it = compiler.codeContextStack.crbegin(); it != compiler.codeContextStack.crend(); ++it) {
    if (*it == CodeContext::ForLoop || *it == CodeContext::WhileLoop) {
      insideLoop = true;
      break;
    }
  }
  if (!insideLoop) {
    // don't return early from here, so the compiler can synchronize...
    MessageAtPrevious("`break` only allowed inside loops", LogLevel::Error, compiler);
  }

  compiler.breakJumpNeedsIndexes = true;
  auto constIdx = VM::VM::GetNumConstants();
  EmitConstant(std::int64_t{});
  auto opIdx = VM::VM::GetNumConstants();
  EmitConstant(std::int64_t{});
  EmitOp(VM::Ops::Jump, compiler.previous->GetLine());

  // we will patch in these indexes when the containing loop finishes
  compiler.breakIdxPairs.top().push_back(std::make_pair(constIdx, opIdx));
  Consume(Scanner::TokenType::Semicolon, "Expected ';' after `break`", compiler);
}

static void ContinueStatement(CompilerContext& compiler)
{
  bool insideLoop = false;
  for (auto it = compiler.codeContextStack.crbegin(); it != compiler.codeContextStack.crend(); ++it) {
    if (*it == CodeContext::ForLoop || *it == CodeContext::WhileLoop) {
      insideLoop = true;
      break;
    }
  }
  if (!insideLoop) {
    // don't return early from here, so the compiler can synchronize...
    MessageAtPrevious("`break` only allowed inside loops", LogLevel::Error, compiler);
  }

  compiler.continueJumpNeedsIndexes = true;
  auto constIdx = VM::VM::GetNumConstants();
  EmitConstant(std::int64_t{});
  auto opIdx = VM::VM::GetNumConstants();
  EmitConstant(std::int64_t{});
  EmitOp(VM::Ops::Jump, compiler.previous->GetLine());

  // we will patch in these indexes when the containing loop finishes
  compiler.continueIdxPairs.top().push_back(std::make_pair(constIdx, opIdx));
  Consume(Scanner::TokenType::Semicolon, "Expected ';' after `break`", compiler);
}

static std::unordered_map<Scanner::TokenType, std::int64_t> s_CastOps = {
  std::make_pair(Scanner::TokenType::IntIdent, 0),
  std::make_pair(Scanner::TokenType::FloatIdent, 1),
  std::make_pair(Scanner::TokenType::BoolIdent, 2),
  std::make_pair(Scanner::TokenType::StringIdent, 3),
  std::make_pair(Scanner::TokenType::CharIdent, 4),
  std::make_pair(Scanner::TokenType::ExceptionIdent, 5),
  std::make_pair(Scanner::TokenType::KeyValuePairIdent, 6),
<<<<<<< HEAD
  std::make_pair(Scanner::TokenType::SetIdent, 7),
=======
  // std::make_pair(Scanner::TokenType::RangeIdent, 7),
>>>>>>> 07f63678
};

static void ForStatement(CompilerContext& compiler)
{
  compiler.codeContextStack.emplace_back(CodeContext::ForLoop);

  compiler.breakIdxPairs.emplace();
  compiler.continueIdxPairs.emplace();

  // parse iterator variable
  auto firstItIsFinal = false;
  if (Match(Scanner::TokenType::Final, compiler)) {
    firstItIsFinal = true;
  }
  Consume(Scanner::TokenType::Identifier, "Expected identifier after `for`", compiler);
  auto iteratorNeedsPop = false, secondIteratorNeedsPop = false, twoIterators = false;
  auto iteratorName = compiler.previous->GetString();
  std::int64_t iteratorId;

  if (Match(Scanner::TokenType::Colon, compiler)) {
    if (!IsValidTypeAnnotation(compiler.current->GetType())) {
      MessageAtCurrent("Expected typename after type annotation", LogLevel::Error, compiler);
      return;
    }
    Advance(compiler);
  }

  auto it = std::find_if(
    compiler.locals.begin(),
    compiler.locals.end(),
    [&iteratorName](const Local& l) {
      return l.name == iteratorName;
    });
  if (it == compiler.locals.end()) {    
    if (CheckForDuplicateConstantName(iteratorName, compiler)) {
      MessageAtPrevious("A constant with the same name already exists", LogLevel::Error, compiler);
      return;
    }

    iteratorId = static_cast<std::int64_t>(compiler.locals.size());
    compiler.locals.emplace_back(std::move(iteratorName), firstItIsFinal, true, iteratorId);
    EmitOp(VM::Ops::DeclareLocal, compiler.previous->GetLine());
    iteratorNeedsPop = true;
  } else {
    if (it->isFinal) {
      MessageAtPrevious(fmt::format("Loop variable '{}' has already been declared as `final`", iteratorName), LogLevel::Error, compiler);
      return;
    }

    if (it->isIterator && (s_Verbose || s_WarningsError)) {
      MessageAtPrevious(fmt::format("'{}' is an iterator variable and will be reassigned on each iteration", iteratorName), LogLevel::Warning, compiler);
      if (s_WarningsError) {
        return;
      }
    }

    if (s_Verbose || s_WarningsError) {
      MessageAtPrevious(fmt::format("There is already a local variable called '{}' in this scope which will be reassigned inside the `for` loop", iteratorName),
                        LogLevel::Warning, compiler);
      if (s_WarningsError) {
        return;
      }
    }
    iteratorId = it->index;
  }

  // parse second iterator variable, if it exists
  std::int64_t secondIteratorId{};
  if (Match(Scanner::TokenType::Comma, compiler)) {
    twoIterators = true;
    auto secondItIsFinal = false;
    if (Match(Scanner::TokenType::Final, compiler)) {
      secondItIsFinal = true;
    }
    if (!Match(Scanner::TokenType::Identifier, compiler)) {
      MessageAtCurrent("Expected identifier", LogLevel::Error, compiler);
      return;
    }
    auto secondIteratorName = compiler.previous->GetString();
    auto secondIt = std::find_if(
      compiler.locals.begin(),
      compiler.locals.end(),
      [&secondIteratorName](const Local& l) {
        return l.name == secondIteratorName;
      });

    if (Match(Scanner::TokenType::Colon, compiler)) {
      if (!IsValidTypeAnnotation(compiler.current->GetType())) {
        MessageAtCurrent("Expected typename after type annotation", LogLevel::Error, compiler);
        return;
      }
      Advance(compiler);
    }

    if (secondIt == compiler.locals.end()) {
      if (CheckForDuplicateConstantName(secondIteratorName, compiler)) {
        MessageAtPrevious("A constant with the same name already exists", LogLevel::Error, compiler);
        return;
      }

      secondIteratorId = static_cast<std::int64_t>(compiler.locals.size());
      compiler.locals.emplace_back(std::move(secondIteratorName), secondItIsFinal, true, secondIteratorId);
      auto line = compiler.previous->GetLine();
      EmitOp(VM::Ops::DeclareLocal, line);
      secondIteratorNeedsPop = true;
    } else {
      if (secondIt->isFinal) {
        MessageAtPrevious(fmt::format("Loop variable '{}' has already been declared as `final`", secondIteratorName), LogLevel::Error, compiler);
        return;
      }

      if (it->isIterator && (s_Verbose || s_WarningsError)) {
        MessageAtPrevious(fmt::format("'{}' is an iterator variable will be reassigned on each iteration", it->name), LogLevel::Warning, compiler);
        if (s_WarningsError) {
          return;
        }
      }

      if (s_Verbose || s_WarningsError) {
        MessageAtPrevious(fmt::format("There is already a local variable called '{}' in this scope which will be reassigned inside the `for` loop", secondIteratorName),
                          LogLevel::Warning, compiler);
        if (s_WarningsError) {
          return;
        }
      }
      secondIteratorId = secondIt->index;
    }
  }

  auto line = compiler.previous->GetLine();

  auto numLocalsStart = static_cast<std::int64_t>(compiler.locals.size());

  Consume(Scanner::TokenType::In, "Expected `in` after identifier", compiler);

  auto prevUsing = compiler.usingExpressionResult;
  compiler.usingExpressionResult = true;
  Expression(false, compiler);
  compiler.usingExpressionResult = prevUsing;

  Consume(Scanner::TokenType::Colon, "Expected ':' after `for` statement", compiler);

  line = compiler.previous->GetLine();

  EmitConstant(twoIterators);
  EmitConstant(iteratorId);
  EmitConstant(secondIteratorId);
  EmitOp(VM::Ops::AssignIteratorBegin, line);

  // constant and op index to jump to after each iteration
  auto startConstantIdx = static_cast<std::int64_t>(VM::VM::GetNumConstants());
  auto startOpIdx = static_cast<std::int64_t>(VM::VM::GetNumOps());

  // evaluate the condition
  EmitOp(VM::Ops::CheckIteratorEnd, line);

  auto endJumpConstantIndex = VM::VM::GetNumConstants();
  EmitConstant(std::int64_t{});
  auto endJumpOpIndex = VM::VM::GetNumConstants();
  EmitConstant(std::int64_t{});
  EmitOp(VM::Ops::JumpIfFalse, line);

  // parse loop body
  while (!Match(Scanner::TokenType::End, compiler)) {
    Declaration(compiler);

    if (Match(Scanner::TokenType::EndOfFile, compiler)) {
      MessageAtPrevious("Unterminated `for`", LogLevel::Error, compiler);
      return;
    }
  }

  // 'continue' statements bring us here so the iterator is incremented and we hit the jump
  if (compiler.continueJumpNeedsIndexes) {
    for (auto& [constantIdx, opIdx] : compiler.continueIdxPairs.top()) {
      VM::VM::SetConstantAtIndex(constantIdx, static_cast<std::int64_t>(VM::VM::GetNumConstants()));
      VM::VM::SetConstantAtIndex(opIdx, static_cast<std::int64_t>(VM::VM::GetNumOps()));
    }
    compiler.continueIdxPairs.pop();
    compiler.continueJumpNeedsIndexes = !compiler.continueIdxPairs.empty();
  }

  // increment iterator
  EmitConstant(twoIterators);
  EmitConstant(iteratorId);
  EmitConstant(secondIteratorId);
  EmitOp(VM::Ops::IncrementIterator, line);

  // pop any locals created within the loop scope
  if (compiler.locals.size() != static_cast<std::size_t>(numLocalsStart)) {
    EmitConstant(numLocalsStart);
    EmitOp(VM::Ops::PopLocals, line);
  }

  // always jump back to re-evaluate the condition
  EmitConstant(startConstantIdx);
  EmitConstant(startOpIdx);
  EmitOp(VM::Ops::Jump, line);

  // set indexes for breaks and when the condition fails, the iterator variable will need to be popped (if it's a new variable)
  if (compiler.breakJumpNeedsIndexes) {
    for (auto& [constantIdx, opIdx] : compiler.breakIdxPairs.top()) {
      VM::VM::SetConstantAtIndex(constantIdx, static_cast<std::int64_t>(VM::VM::GetNumConstants()));
      VM::VM::SetConstantAtIndex(opIdx, static_cast<std::int64_t>(VM::VM::GetNumOps()));
    }
    compiler.breakIdxPairs.pop();
    compiler.breakJumpNeedsIndexes = !compiler.breakIdxPairs.empty();

    if (compiler.locals.size() != static_cast<std::size_t>(numLocalsStart)) {
      EmitConstant(numLocalsStart);
      EmitOp(VM::Ops::PopLocals, line);
    }
  }
  
  VM::VM::SetConstantAtIndex(endJumpConstantIndex, static_cast<std::int64_t>(VM::VM::GetNumConstants()));
  VM::VM::SetConstantAtIndex(endJumpOpIndex, static_cast<std::int64_t>(VM::VM::GetNumOps()));
  
  // get rid of any variables made within the loop scope
  while (compiler.locals.size() != static_cast<std::size_t>(numLocalsStart)) {
    compiler.locals.pop_back();
  }

  if (twoIterators) {
    if (secondIteratorNeedsPop) {
      compiler.locals.pop_back();
      EmitOp(VM::Ops::PopLocal, line);
    }
  }

  if (iteratorNeedsPop) {
    compiler.locals.pop_back();
    EmitOp(VM::Ops::PopLocal, line);
  }

  EmitOp(VM::Ops::DestroyHeldIterator, line);
  
  compiler.codeContextStack.pop_back();  
}

static void IfStatement(CompilerContext& compiler)
{
  compiler.codeContextStack.emplace_back(CodeContext::If);

  auto prevUsing = compiler.usingExpressionResult;
  compiler.usingExpressionResult = true;
  Expression(false, compiler);
  compiler.usingExpressionResult = prevUsing;
  Consume(Scanner::TokenType::Colon, "Expected ':' after condition", compiler);
  
  // store indexes of constant and instruction indexes to jump
  auto topConstantIdxToJump = VM::VM::GetNumConstants();
  EmitConstant(std::int64_t{});
  auto topOpIdxToJump = VM::VM::GetNumConstants();
  EmitConstant(std::int64_t{});

  EmitOp(VM::Ops::JumpIfFalse, compiler.previous->GetLine());

  // constant index, op index
  std::vector<std::tuple<std::int64_t, std::int64_t>> endJumpIndexPairs;

  auto numLocalsStart = static_cast<std::int64_t>(compiler.locals.size());

  bool topJumpSet = false;
  bool elseBlockFound = false;
  bool elseIfBlockFound = false;
  bool needsElseBlock = true;
  while (true) {
    if (needsElseBlock && Match(Scanner::TokenType::End, compiler)) {
      break;
    }

    if (Match(Scanner::TokenType::Else, compiler)) {
      // make any unreachable 'else' blocks a compiler error
      if (elseBlockFound) {
        MessageAtPrevious("Unreachable `else` due to previous `else`", LogLevel::Error, compiler);
        return;
      }
      
      // if the ifs condition passed and its block executed, it needs to jump to the end
      auto endConstantIdx = VM::VM::GetNumConstants();
      EmitConstant(std::int64_t{});
      auto endOpIdx = VM::VM::GetNumConstants();
      EmitConstant(std::int64_t{});
      EmitOp(VM::Ops::Jump, compiler.previous->GetLine());
      
      endJumpIndexPairs.emplace_back(endConstantIdx, endOpIdx);

      auto numConstants = VM::VM::GetNumConstants();
      auto numOps = VM::VM::GetNumOps();
      
      // haven't told the 'if' where to jump to yet if its condition fails 
      if (!topJumpSet) {
        VM::VM::SetConstantAtIndex(topConstantIdxToJump, static_cast<std::int64_t>(numConstants));
        VM::VM::SetConstantAtIndex(topOpIdxToJump, static_cast<std::int64_t>(numOps));
        topJumpSet = true;
      }

      if (Match(Scanner::TokenType::Colon, compiler)) {
        elseBlockFound = true;
      } else if (Check(Scanner::TokenType::If, compiler)) {
        elseIfBlockFound = true;
        needsElseBlock = false;
      } else {
        MessageAtCurrent("Expected `if` or `:` after `else`", LogLevel::Error, compiler);
        return;
      }
    }   

    Declaration(compiler);

    // above call to Declaration() will handle chained if/else
    if (elseIfBlockFound) {
      break;
    }
    
    if (Match(Scanner::TokenType::EndOfFile, compiler)) {
      MessageAtPrevious("Unterminated `if` statement", LogLevel::Error, compiler);
      return;
    }
  }

  auto numConstants = static_cast<std::int64_t>(VM::VM::GetNumConstants());
  auto numOps = static_cast<std::int64_t>(VM::VM::GetNumOps());

  for (auto [constIdx, opIdx] : endJumpIndexPairs) {
    VM::VM::SetConstantAtIndex(constIdx, numConstants);
    VM::VM::SetConstantAtIndex(opIdx, numOps);
  }
  
  // if there was no else or elseif block, jump to here
  if (!topJumpSet) {
    VM::VM::SetConstantAtIndex(topConstantIdxToJump, numConstants);
    VM::VM::SetConstantAtIndex(topOpIdxToJump, numOps);
  }

  if (compiler.locals.size() != static_cast<std::size_t>(numLocalsStart)) {
    auto line = compiler.previous->GetLine();
    EmitConstant(numLocalsStart);
    EmitOp(VM::Ops::PopLocals, line);

    while (compiler.locals.size() != static_cast<std::size_t>(numLocalsStart)) {
      compiler.locals.pop_back();
    }
  }

  compiler.codeContextStack.pop_back();
}

static void PrintStatement(CompilerContext& compiler)
{
  Consume(Scanner::TokenType::LeftParen, "Expected '(' after 'print'", compiler);
  if (Match(Scanner::TokenType::RightParen, compiler)) {
    EmitOp(VM::Ops::PrintTab, compiler.current->GetLine());
  } else {
    auto prevUsing = compiler.usingExpressionResult;
    compiler.usingExpressionResult = true;
    Expression(false, compiler);
    compiler.usingExpressionResult = prevUsing;
    EmitOp(VM::Ops::Print, compiler.current->GetLine());
    Consume(Scanner::TokenType::RightParen, "Expected ')' after expression", compiler);
  }
  Consume(Scanner::TokenType::Semicolon, "Expected ';' after expression", compiler);
}

static void PrintLnStatement(CompilerContext& compiler)
{
  Consume(Scanner::TokenType::LeftParen, "Expected '(' after 'println'", compiler);
  if (Match(Scanner::TokenType::RightParen, compiler)) {
    EmitOp(VM::Ops::PrintEmptyLine, compiler.current->GetLine());
  } else {
    auto prevUsing = compiler.usingExpressionResult;
    compiler.usingExpressionResult = true;
    Expression(false, compiler);
    compiler.usingExpressionResult = prevUsing;
    EmitOp(VM::Ops::PrintLn, compiler.current->GetLine());
    Consume(Scanner::TokenType::RightParen, "Expected ')' after expression", compiler);
  }
  Consume(Scanner::TokenType::Semicolon, "Expected ';' after expression", compiler);
}

static void EPrintStatement(CompilerContext& compiler)
{
  Consume(Scanner::TokenType::LeftParen, "Expected '(' after 'eprint'", compiler);
  if (Match(Scanner::TokenType::RightParen, compiler)) {
    EmitOp(VM::Ops::EPrintTab, compiler.current->GetLine());
  } else {
    auto prevUsing = compiler.usingExpressionResult;
    compiler.usingExpressionResult = true;
    Expression(false, compiler);
    compiler.usingExpressionResult = prevUsing;
    EmitOp(VM::Ops::EPrint, compiler.current->GetLine());
    Consume(Scanner::TokenType::RightParen, "Expected ')' after expression", compiler);
  }
  Consume(Scanner::TokenType::Semicolon, "Expected ';' after expression", compiler);
}

static void EPrintLnStatement(CompilerContext& compiler)
{
  Consume(Scanner::TokenType::LeftParen, "Expected '(' after 'eprintln'", compiler);
  if (Match(Scanner::TokenType::RightParen, compiler)) {
    EmitOp(VM::Ops::EPrintEmptyLine, compiler.current->GetLine());
  } else {
    auto prevUsing = compiler.usingExpressionResult;
    compiler.usingExpressionResult = true;
    Expression(false, compiler);
    compiler.usingExpressionResult = prevUsing;
    EmitOp(VM::Ops::EPrintLn, compiler.current->GetLine());
    Consume(Scanner::TokenType::RightParen, "Expected ')' after expression", compiler);
  }
  Consume(Scanner::TokenType::Semicolon, "Expected ';' after expression", compiler);
}

static void ReturnStatement(CompilerContext& compiler)
{
  if (std::find(compiler.codeContextStack.begin(), compiler.codeContextStack.end(), CodeContext::Function) == compiler.codeContextStack.end()) {
    MessageAtPrevious("`return` only allowed inside functions", LogLevel::Error, compiler);
    return;
  }

  if (VM::VM::GetLastFunctionName() == "main") {
    MessageAtPrevious("Cannot return from main function", LogLevel::Error, compiler);
    return;
  } 

  if (Match(Scanner::TokenType::Semicolon, compiler)) {
    auto line = compiler.previous->GetLine();
    EmitConstant(nullptr);
    EmitOp(VM::Ops::LoadConstant, line);
    EmitOp(VM::Ops::Return, line);
    return;
  }

  auto prevUsing = compiler.usingExpressionResult;
  compiler.usingExpressionResult = true;
  Expression(false, compiler);
  compiler.usingExpressionResult = prevUsing;

  // don't destroy these locals here in the compiler's list because this could be an early return
  // that is handled at the end of `FuncDeclaration()`
  // but the VM needs to destroy any locals made up until this point
  // emit this instruction here since a local may have been used in the return expression
  // the result of the expression will be living on the stack still after PopLocals for Return to use
  if (!compiler.locals.empty()) {
    EmitConstant(std::int64_t{ 0 });
    EmitOp(VM::Ops::PopLocals, compiler.previous->GetLine());
  }

  EmitOp(VM::Ops::Return, compiler.previous->GetLine());
  Consume(Scanner::TokenType::Semicolon, "Expected ';' after expression", compiler);
}

static void TryStatement(CompilerContext& compiler)
{
  compiler.codeContextStack.emplace_back(CodeContext::Try);

  Consume(Scanner::TokenType::Colon, "Expected `:` after `try`", compiler);

  auto numLocalsStart = static_cast<std::int64_t>(compiler.locals.size());

  auto catchOpJumpIdx = VM::VM::GetNumConstants();
  EmitConstant(std::int64_t{});
  auto catchConstJumpIdx = VM::VM::GetNumConstants();
  EmitConstant(std::int64_t{});
  EmitOp(VM::Ops::EnterTry, compiler.previous->GetLine());

  while (!Match(Scanner::TokenType::Catch, compiler)) {
    Declaration(compiler);
    if (Match(Scanner::TokenType::EndOfFile, compiler)) {
      MessageAtPrevious("Unterminated `try` block", LogLevel::Error, compiler);
      return;
    }
  }

  // if we made it this far without the exception, pop locals...
  EmitConstant(numLocalsStart);
  EmitOp(VM::Ops::ExitTry, compiler.previous->GetLine());
  
  // then jump to after the catch block
  auto skipCatchConstJumpIdx = VM::VM::GetNumConstants();
  EmitConstant(std::int64_t{});
  auto skipCatchOpJumpIdx = VM::VM::GetNumConstants();
  EmitConstant(std::int64_t{});
  EmitOp(VM::Ops::Jump, compiler.previous->GetLine());

  // but if there was an exception, jump here, and also pop the locals but continue into the catch block
  VM::VM::SetConstantAtIndex(catchOpJumpIdx, static_cast<std::int64_t>(VM::VM::GetNumOps()));
  VM::VM::SetConstantAtIndex(catchConstJumpIdx, static_cast<std::int64_t>(VM::VM::GetNumConstants()));

  EmitConstant(numLocalsStart);
  EmitOp(VM::Ops::ExitTry, compiler.previous->GetLine());


  if (!Match(Scanner::TokenType::Identifier, compiler)) {
    MessageAtCurrent("Expected identifier after `catch`", LogLevel::Error, compiler);
    return;
  }

  while (compiler.locals.size() != static_cast<std::size_t>(numLocalsStart)) {
    compiler.locals.pop_back();
  }
  numLocalsStart = compiler.locals.size();

  auto exceptionVarName = compiler.previous->GetString();
  std::int64_t exceptionVarId;
  auto it = std::find_if(compiler.locals.begin(), compiler.locals.end(), [&exceptionVarName](const Local& l) { return l.name == exceptionVarName; });
  if (it == compiler.locals.end()) {
    if (CheckForDuplicateConstantName(exceptionVarName, compiler)) {
      MessageAtPrevious("A constant with the same name already exists", LogLevel::Error, compiler);
      return;
    }

    exceptionVarId = static_cast<std::int64_t>(compiler.locals.size());
    compiler.locals.emplace_back(std::move(exceptionVarName), false, false, exceptionVarId);
    EmitOp(VM::Ops::DeclareLocal, compiler.previous->GetLine());
  } else {
    if (it->isFinal) {
      MessageAtPrevious(fmt::format("Exception variable '{}' has already been declared as `final`", exceptionVarName), LogLevel::Error, compiler);
      return;
    }

    if (it->isIterator && (s_Verbose || s_WarningsError)) {
      MessageAtPrevious(fmt::format("'{}' is an iterator variable will be reassigned on each loop iteration", exceptionVarName), LogLevel::Warning, compiler);
      if (s_WarningsError) {
        return;
      }
    }

    exceptionVarId = it->index;
    if (s_Verbose || s_WarningsError) {
      MessageAtPrevious(fmt::format("There is already a local variable called '{}' in this scope which will be reassigned inside the `catch` block", exceptionVarName),
          LogLevel::Warning, compiler);
      if (s_WarningsError) {
        return;
      }
    }
  }
  
  EmitConstant(exceptionVarId);
  EmitOp(VM::Ops::AssignLocal, compiler.previous->GetLine());

  Consume(Scanner::TokenType::Colon, "Expected `:` after `catch` statement", compiler);

  compiler.codeContextStack.pop_back();
  compiler.codeContextStack.emplace_back(CodeContext::Catch);

  while (!Match(Scanner::TokenType::End, compiler)) {
    Declaration(compiler);
    if (Match(Scanner::TokenType::EndOfFile, compiler)) {
      MessageAtPrevious("Unterminated `catch` block", LogLevel::Error, compiler);
      return;
    }
  }

  if (compiler.locals.size() != static_cast<std::size_t>(numLocalsStart)) {
    EmitConstant(numLocalsStart);
    EmitOp(VM::Ops::PopLocals, compiler.previous->GetLine());

    while (compiler.locals.size() != static_cast<std::size_t>(numLocalsStart)) {
      compiler.locals.pop_back();
    }
  }

  VM::VM::SetConstantAtIndex(skipCatchConstJumpIdx, static_cast<std::int64_t>(VM::VM::GetNumConstants()));
  VM::VM::SetConstantAtIndex(skipCatchOpJumpIdx, static_cast<std::int64_t>(VM::VM::GetNumOps()));

  compiler.codeContextStack.pop_back();
}

static void ThrowStatement(CompilerContext& compiler)
{
  Consume(Scanner::TokenType::LeftParen, "Expected '(' after `throw`", compiler);
  auto prevUsing = compiler.usingExpressionResult;
  compiler.usingExpressionResult = true;
  Expression(false, compiler);
  compiler.usingExpressionResult = prevUsing;
  EmitOp(VM::Ops::Throw, compiler.previous->GetLine());
  Consume(Scanner::TokenType::RightParen, "Expected ')' after `throw` message", compiler);
  Consume(Scanner::TokenType::Semicolon, "Expected ';' after `throw` statement", compiler);
}

static void WhileStatement(CompilerContext& compiler)
{
  compiler.codeContextStack.emplace_back(CodeContext::WhileLoop);

  compiler.breakIdxPairs.emplace();
  compiler.continueIdxPairs.emplace();

  auto constantIdx = static_cast<std::int64_t>(VM::VM::GetNumConstants());
  auto opIdx = static_cast<std::int64_t>(VM::VM::GetNumOps());

  auto prevUsing = compiler.usingExpressionResult;
  compiler.usingExpressionResult = true;
  Expression(false, compiler);
  compiler.usingExpressionResult = prevUsing;

  auto line = compiler.previous->GetLine();

  // evaluate the condition
  auto endConstantJumpIdx = VM::VM::GetNumConstants();
  EmitConstant(std::int64_t{});
  auto endOpJumpIdx = VM::VM::GetNumConstants();
  EmitConstant(std::int64_t{});
  EmitOp(VM::Ops::JumpIfFalse, compiler.previous->GetLine());

  Consume(Scanner::TokenType::Colon, "Expected ':' after expression", compiler);

  auto numLocalsStart = static_cast<std::int64_t>(compiler.locals.size());

  while (!Match(Scanner::TokenType::End, compiler)) {
    Declaration(compiler);
    if (Match(Scanner::TokenType::EndOfFile, compiler)) {
      MessageAtPrevious("Unterminated `while` loop", LogLevel::Error, compiler);
      return;
    }
  }

  auto numConstants = static_cast<std::int64_t>(VM::VM::GetNumConstants());
  auto numOps = static_cast<std::int64_t>(VM::VM::GetNumOps());

  if (compiler.continueJumpNeedsIndexes) {
    for (auto& [c, o] : compiler.continueIdxPairs.top()) {
      VM::VM::SetConstantAtIndex(c, numConstants);
      VM::VM::SetConstantAtIndex(o, numOps);
    }
    compiler.continueIdxPairs.pop();
    compiler.continueJumpNeedsIndexes = !compiler.continueIdxPairs.empty();
  }

  if (compiler.locals.size() != static_cast<std::size_t>(numLocalsStart)) {
    EmitConstant(numLocalsStart);
    EmitOp(VM::Ops::PopLocals, line);
  }

  // jump back up to the expression so it can be re-evaluated
  EmitConstant(constantIdx);
  EmitConstant(opIdx);
  EmitOp(VM::Ops::Jump, line);

  numConstants = static_cast<std::int64_t>(VM::VM::GetNumConstants());
  numOps = static_cast<std::int64_t>(VM::VM::GetNumOps());

  if (compiler.breakJumpNeedsIndexes) {
    for (auto& [c, o] : compiler.breakIdxPairs.top()) {
      VM::VM::SetConstantAtIndex(c, numConstants);
      VM::VM::SetConstantAtIndex(o, numOps);
    }
    compiler.breakIdxPairs.pop();
    compiler.breakJumpNeedsIndexes = !compiler.breakIdxPairs.empty();

    // if we broke, we missed the PopLocals instruction before the end of the loop
    // so tell the VM to still pop those locals IF we broke
    if (compiler.locals.size() != static_cast<std::size_t>(numLocalsStart)) {
      EmitConstant(numLocalsStart);
      EmitOp(VM::Ops::PopLocals, line);
    }
  }
  
  while (compiler.locals.size() != static_cast<std::size_t>(numLocalsStart)) {
    compiler.locals.pop_back();
  }

  numConstants = static_cast<std::int64_t>(VM::VM::GetNumConstants());
  numOps = static_cast<std::int64_t>(VM::VM::GetNumOps());

  VM::VM::SetConstantAtIndex(endConstantJumpIdx, numConstants);
  VM::VM::SetConstantAtIndex(endOpJumpIdx, numOps);

  compiler.codeContextStack.pop_back();
}

static bool IsCompoundAssignment(Scanner::TokenType token)
{
  static const std::vector<Scanner::TokenType> compoundAssignOps = {
    Scanner::TokenType::PlusEquals,
    Scanner::TokenType::MinusEquals,
    Scanner::TokenType::StarEquals,
    Scanner::TokenType::SlashEquals,
    Scanner::TokenType::AmpersandEquals,
    Scanner::TokenType::CaretEquals,
    Scanner::TokenType::BarEquals,
    Scanner::TokenType::ModEquals,
    Scanner::TokenType::ShiftLeftEquals,
    Scanner::TokenType::ShiftRightEquals,
    Scanner::TokenType::StarStarEquals,
  };

  return std::any_of(compoundAssignOps.begin(), compoundAssignOps.end(), [token] (Scanner::TokenType toCheck) {
    return toCheck == token;
  });
}

static void Expression(bool canAssign, CompilerContext& compiler)
{
  // can't start an expression with an operator...
  if (IsOperator(compiler.current->GetType())) {
    MessageAtCurrent("Expected identifier or literal at start of expression", LogLevel::Error, compiler);
    Advance(compiler);
    return;
  }

  // ... or a keyword
  std::string kw;
  if (IsKeyword(compiler.current->GetType(), kw)) {
    MessageAtCurrent(fmt::format("'{}' is a keyword and not valid in this context", kw), LogLevel::Error, compiler);
    Advance(compiler);  //consume the illegal identifier
    return;
  }

  // only identifiers or literals
  if (Check(Scanner::TokenType::Identifier, compiler)) {
    Call(canAssign, compiler);

    if (Check(Scanner::TokenType::Equal, compiler) || IsCompoundAssignment(compiler.current->GetType())) {  
      if (compiler.previous->GetType() != Scanner::TokenType::Identifier) {
        MessageAtCurrent("Only identifiers can be assigned to", LogLevel::Error, compiler);
        return;
      }

      auto localName = compiler.previous->GetString();
      auto it = std::find_if(compiler.locals.begin(), compiler.locals.end(), [&localName](const Local& l) { return l.name == localName; });
      if (it == compiler.locals.end()) {
        auto mostSimilarVar = FindMostSimilarVarName(localName, compiler.locals);
        if (mostSimilarVar) {
          MessageAtPrevious(fmt::format("Cannot find variable '{}' in this scope, did you mean '{}'?", localName, *mostSimilarVar), LogLevel::Error, compiler);
        }
        else {
          MessageAtPrevious(fmt::format("Cannot find variable '{}' in this scope", localName), LogLevel::Error, compiler);
        }
        return;
      }

      if (it->isFinal) {
        MessageAtPrevious(fmt::format("Cannot reassign to final '{}'", compiler.previous->GetText()), LogLevel::Error, compiler);
        return;
      }

      if (it->isIterator && (s_Verbose || s_WarningsError)) {
        MessageAtPrevious(fmt::format("'{}' is an iterator variable and will be reassigned on each loop iteration", compiler.previous->GetText()), LogLevel::Warning, compiler);
        if (s_WarningsError) {
          return;
        }
      }

      if (!canAssign) {
        MessageAtCurrent("Assignment is not valid in the current context", LogLevel::Error, compiler);
        return;
      }

      Advance(compiler);  // consume the operator 
      auto opToken = compiler.previous->GetType();

      auto prevUsing = compiler.usingExpressionResult;
      compiler.usingExpressionResult = true;
      Expression(false, compiler); // disallow x = y = z...
      compiler.usingExpressionResult = prevUsing;

      EmitConstant(it->index);

      switch (opToken) {
        case Scanner::TokenType::Equal:
          EmitOp(VM::Ops::AssignLocal, compiler.previous->GetLine());
          break;
        case Scanner::TokenType::PlusEquals:
          EmitOp(VM::Ops::AddAssign, compiler.previous->GetLine());
          break;
        case Scanner::TokenType::MinusEquals:
          EmitOp(VM::Ops::SubtractAssign, compiler.previous->GetLine());
          break;
        case Scanner::TokenType::StarEquals:
          EmitOp(VM::Ops::MultiplyAssign, compiler.previous->GetLine());
          break;
        case Scanner::TokenType::SlashEquals:
          EmitOp(VM::Ops::DivideAssign, compiler.previous->GetLine());
          break;
        case Scanner::TokenType::AmpersandEquals:
          EmitOp(VM::Ops::BitwiseAndAssign, compiler.previous->GetLine());
          break;
        case Scanner::TokenType::CaretEquals:
          EmitOp(VM::Ops::BitwiseXOrAssign, compiler.previous->GetLine());
          break;
        case Scanner::TokenType::BarEquals:
          EmitOp(VM::Ops::BitwiseOrAssign, compiler.previous->GetLine());
          break;
        case Scanner::TokenType::ModEquals:
          EmitOp(VM::Ops::ModAssign, compiler.previous->GetLine());
          break;
        case Scanner::TokenType::ShiftLeftEquals:
          EmitOp(VM::Ops::ShiftLeftAssign, compiler.previous->GetLine());
          break;
        case Scanner::TokenType::ShiftRightEquals:
          EmitOp(VM::Ops::ShiftRightAssign, compiler.previous->GetLine());
          break;
        case Scanner::TokenType::StarStarEquals:
          EmitOp(VM::Ops::PowAssign, compiler.previous->GetLine());
          break;
        default:
          GRACE_UNREACHABLE();
          break;
      }
    } else {
      // not an assignment, so just keep parsing this expression
      bool shouldBreak = false;
      while (!shouldBreak) {
        switch (compiler.current->GetType()) {
          case Scanner::TokenType::Bar:
            BitwiseOr(false, true, compiler);
            break;
          case Scanner::TokenType::Ampersand:
            BitwiseAnd(false, true, compiler);
            break;
          case Scanner::TokenType::Caret:
            BitwiseXOr(false, true, compiler);
            break;
          case Scanner::TokenType::And:
            And(false, true, compiler);
            break;
          case Scanner::TokenType::Or:
            Or(false, true, compiler);
            break;
          case Scanner::TokenType::EqualEqual:
          case Scanner::TokenType::BangEqual:
            Equality(false, true, compiler);
            break;
          case Scanner::TokenType::GreaterThan:
          case Scanner::TokenType::GreaterEqual:
          case Scanner::TokenType::LessThan:
          case Scanner::TokenType::LessEqual:
            Comparison(false, true, compiler);
            break;
          case Scanner::TokenType::Plus:
          case Scanner::TokenType::Minus:
            Term(false, true, compiler);
            break;
          case Scanner::TokenType::Star:
          case Scanner::TokenType::StarStar:
          case Scanner::TokenType::Slash:
          case Scanner::TokenType::Mod:
            Factor(false, true, compiler);
            break;
          case Scanner::TokenType::ShiftLeft:
          case Scanner::TokenType::ShiftRight:
            Shift(false, true, compiler);
            break;
          case Scanner::TokenType::Semicolon:
          case Scanner::TokenType::RightParen:
          case Scanner::TokenType::Comma:
          case Scanner::TokenType::Colon:
          case Scanner::TokenType::RightSquareParen:
          case Scanner::TokenType::LeftCurlyParen:
          case Scanner::TokenType::RightCurlyParen:
          case Scanner::TokenType::DotDot:
          case Scanner::TokenType::By:
            shouldBreak = true;
            break;
          case Scanner::TokenType::Dot:
            Advance(compiler);  // consume the .
            Dot(canAssign, compiler);
            break;
          case Scanner::TokenType::LeftSquareParen:
            Advance(compiler);  // consume the [
            Subscript(canAssign, compiler);
            break;
          default:
            MessageAtCurrent("Invalid token found in expression", LogLevel::Error, compiler);
            Advance(compiler);
            return;
        }
      }
    }
  } else {
    // this expression started with a value literal, so start the recursive descent
    Or(canAssign, false, compiler);
  }
}

static void Or(bool canAssign, bool skipFirst, CompilerContext& compiler)
{
  if (!skipFirst) {
    And(canAssign, false, compiler);
  }
  while (Match(Scanner::TokenType::Or, compiler)) {
    And(canAssign, false, compiler);
    EmitOp(VM::Ops::Or, compiler.current->GetLine());
  }
}

static void And(bool canAssign, bool skipFirst, CompilerContext& compiler)
{
  if (!skipFirst) {
    BitwiseOr(canAssign, false, compiler);
  }
  while (Match(Scanner::TokenType::And, compiler)) {
    BitwiseOr(canAssign, false, compiler);
    EmitOp(VM::Ops::And, compiler.current->GetLine());
  }
}

static void BitwiseOr(bool canAssign, bool skipFirst, CompilerContext& compiler)
{
  if (!skipFirst) {
    BitwiseXOr(canAssign, false, compiler);
  }
  while (Match(Scanner::TokenType::Bar, compiler)) {
    BitwiseXOr(canAssign, false, compiler);
    EmitOp(VM::Ops::BitwiseOr, compiler.current->GetLine());
  }
}

static void BitwiseXOr(bool canAssign, bool skipFirst, CompilerContext& compiler)
{
  if (!skipFirst) {
    BitwiseAnd(canAssign, false, compiler);
  }
  while (Match(Scanner::TokenType::Caret, compiler)) {
    BitwiseAnd(canAssign, false, compiler);
    EmitOp(VM::Ops::BitwiseXOr, compiler.current->GetLine());
  }
}

static void BitwiseAnd(bool canAssign, bool skipFirst, CompilerContext& compiler)
{
  if (!skipFirst) {
    Equality(canAssign, false, compiler);
  }
  while (Match(Scanner::TokenType::Ampersand, compiler)) {
    Equality(canAssign, false, compiler);
    EmitOp(VM::Ops::BitwiseAnd, compiler.current->GetLine());
  }
}

static void Equality(bool canAssign, bool skipFirst, CompilerContext& compiler)
{
  if (!skipFirst) {
    Comparison(canAssign, false, compiler);
  }
  if (Match(Scanner::TokenType::EqualEqual, compiler)) {
    Comparison(canAssign, false, compiler);
    EmitOp(VM::Ops::Equal, compiler.current->GetLine());
  } else if (Match(Scanner::TokenType::BangEqual, compiler)) {
    Comparison(canAssign, false, compiler);
    EmitOp(VM::Ops::NotEqual, compiler.current->GetLine());
  }
}

static void Comparison(bool canAssign, bool skipFirst, CompilerContext& compiler)
{
  if (!skipFirst) {
    Shift(canAssign, false, compiler);
  }
  if (Match(Scanner::TokenType::GreaterThan, compiler)) {
    Shift(canAssign, false, compiler);
    EmitOp(VM::Ops::Greater, compiler.current->GetLine());
  } else if (Match(Scanner::TokenType::GreaterEqual, compiler)) {
    Shift(canAssign, false, compiler);
    EmitOp(VM::Ops::GreaterEqual, compiler.current->GetLine());
  } else if (Match(Scanner::TokenType::LessThan, compiler)) {
    Shift(canAssign, false, compiler);
    EmitOp(VM::Ops::Less, compiler.current->GetLine());
  } else if (Match(Scanner::TokenType::LessEqual, compiler)) {
    Shift(canAssign, false, compiler);
    EmitOp(VM::Ops::LessEqual, compiler.current->GetLine());
  }
}

static void Shift(bool canAssign, bool skipFirst, CompilerContext& compiler)
{
  if (!skipFirst) {
    Term(canAssign, false, compiler);
  }
  if (Match(Scanner::TokenType::ShiftRight, compiler)) {
    Term(canAssign, false, compiler);
    EmitOp(VM::Ops::ShiftRight, compiler.current->GetLine());
  } else if (Match(Scanner::TokenType::ShiftLeft, compiler)) {
    Term(canAssign, false, compiler);
    EmitOp(VM::Ops::ShiftLeft, compiler.current->GetLine());
  }
}

static void Term(bool canAssign, bool skipFirst, CompilerContext& compiler)
{
  if (!skipFirst) {
    Factor(canAssign, false, compiler);
  }
  while (true) {
    if (Match(Scanner::TokenType::Minus, compiler)) {
      Factor(canAssign, false, compiler);
      EmitOp(VM::Ops::Subtract, compiler.current->GetLine());
    } else if (Match(Scanner::TokenType::Plus, compiler)) {
      Factor(canAssign, false, compiler);
      EmitOp(VM::Ops::Add, compiler.current->GetLine());
    } else {
      break;
    }
  }
}

static void Factor(bool canAssign, bool skipFirst, CompilerContext& compiler)
{
  if (!skipFirst) {
    Unary(canAssign, compiler);
  }
  while (true) {
    if (Match(Scanner::TokenType::StarStar, compiler)) {
      Unary(canAssign, compiler);
      EmitOp(VM::Ops::Pow, compiler.current->GetLine());
    } else if (Match(Scanner::TokenType::Star, compiler)) {
      Unary(canAssign, compiler);
      EmitOp(VM::Ops::Multiply, compiler.current->GetLine());
    } else if (Match(Scanner::TokenType::Slash, compiler)) {
      Unary(canAssign, compiler);
      EmitOp(VM::Ops::Divide, compiler.current->GetLine());
    } else if (Match(Scanner::TokenType::Mod, compiler)) {
      Unary(canAssign, compiler);
      EmitOp(VM::Ops::Mod, compiler.current->GetLine());
    } else {
      break;
    }
  }
}

static void Unary(bool canAssign, CompilerContext& compiler)
{
  if (Match(Scanner::TokenType::Bang, compiler)) {
    auto line = compiler.previous->GetLine();
    Unary(canAssign, compiler);
    EmitOp(VM::Ops::Not, line);
  } else if (Match(Scanner::TokenType::Minus, compiler)) {
    auto line = compiler.previous->GetLine();
    Unary(canAssign, compiler);
    EmitOp(VM::Ops::Negate, line);
  } else if (Match(Scanner::TokenType::Tilde, compiler)) {
    auto line = compiler.previous->GetLine();
    Unary(canAssign, compiler);
    EmitOp(VM::Ops::BitwiseNot, line);
  } else {
    Call(canAssign, compiler);
  }
}

static void Call(bool canAssign, CompilerContext& compiler)
{
  Primary(canAssign, compiler);
}

static void Primary(bool canAssign, CompilerContext& compiler)
{
  if (Match(Scanner::TokenType::True, compiler)) {
    EmitOp(VM::Ops::LoadConstant, compiler.previous->GetLine());
    EmitConstant(true);
  } else if (Match(Scanner::TokenType::False, compiler)) {
    EmitOp(VM::Ops::LoadConstant, compiler.previous->GetLine());
    EmitConstant(false);
  } else if (Match(Scanner::TokenType::This, compiler)) {
    // TODO: this 
  } else if (Match(Scanner::TokenType::Integer, compiler)) {
    std::int64_t value;
    auto result = TryParseInt(*compiler.previous, value);
    if (result) {
      MessageAtPrevious(fmt::format("Token could not be parsed as an int: {}", *result), LogLevel::Error, compiler);
      return;
    }
    EmitOp(VM::Ops::LoadConstant, compiler.previous->GetLine());
    EmitConstant(value);
  } else if (Match(Scanner::TokenType::HexLiteral, compiler)) {
    std::int64_t value;
    auto result = TryParseInt(*compiler.previous, value, 16, 2);
    if (result) {
      MessageAtPrevious(fmt::format("Token could not be parsed as a hex literal int: {}", *result), LogLevel::Error, compiler);
      return;
    }
    EmitOp(VM::Ops::LoadConstant, compiler.previous->GetLine());
    EmitConstant(value);
  } else if (Match(Scanner::TokenType::BinaryLiteral, compiler)) {
    std::int64_t value;
    auto result = TryParseInt(*compiler.previous, value, 2, 2);
    if (result) {
      MessageAtPrevious(fmt::format("Token could not be parsed as a binary literal int: {}", *result), LogLevel::Error, compiler);
      return;
    }
    EmitOp(VM::Ops::LoadConstant, compiler.previous->GetLine());
    EmitConstant(value);
  } else if (Match(Scanner::TokenType::Double, compiler)) {
    double value;
    auto result = TryParseDouble(*compiler.previous, value);
    if (result) {
      MessageAtPrevious(fmt::format("Token could not be parsed as an float: {}", result->what()), LogLevel::Error, compiler);
      return;
    }
    EmitOp(VM::Ops::LoadConstant, compiler.previous->GetLine());
    EmitConstant(value);
  } else if (Match(Scanner::TokenType::String, compiler)) {
    String(compiler);
  } else if (Match(Scanner::TokenType::Char, compiler)) {
    Char(compiler);
  } else if (Match(Scanner::TokenType::Identifier, compiler)) {
    Identifier(canAssign, compiler);
  } else if (Match(Scanner::TokenType::Null, compiler)) {
    EmitConstant(nullptr);
    EmitOp(VM::Ops::LoadConstant, compiler.previous->GetLine());
  } else if (Match(Scanner::TokenType::LeftParen, compiler)) {
    Expression(canAssign, compiler);
    Consume(Scanner::TokenType::RightParen, "Expected ')'", compiler);
  } else if (Match(Scanner::TokenType::InstanceOf, compiler)) {
    InstanceOf(compiler);
  } else if (Match(Scanner::TokenType::IsObject, compiler)) {
    IsObject(compiler);
  } else if (IsTypeIdent(compiler.current->GetType())) {
    Cast(compiler);
  } else if (Match(Scanner::TokenType::LeftSquareParen, compiler)) {
    List(compiler);
  } else if (Match(Scanner::TokenType::LeftCurlyParen, compiler)) {
    Dictionary(compiler);
  } else if (Match(Scanner::TokenType::Typename, compiler)) {
    Typename(compiler);
  } else {
    // Unreachable?
    Expression(canAssign, compiler);
  }

  if (Match(Scanner::TokenType::Dot, compiler)) {
    Dot(canAssign, compiler);
  } else if (Match(Scanner::TokenType::LeftSquareParen, compiler)) {
    Subscript(canAssign, compiler);
  }
}

static void Subscript(bool canAssign, CompilerContext& compiler)
{
  auto prevUsing = compiler.usingExpressionResult;
  compiler.usingExpressionResult = true;
  Expression(false, compiler);
  compiler.usingExpressionResult = prevUsing;

  if (!Match(Scanner::TokenType::RightSquareParen, compiler)) {
    MessageAtCurrent("Expected ']' after subscript expression", LogLevel::Error, compiler);
    return;
  }

  if (Match(Scanner::TokenType::Equal, compiler)) {
    if (!canAssign) {
      MessageAtPrevious("Assignment is not valid in the current context", LogLevel::Error, compiler);
      return;
    }

    prevUsing = compiler.usingExpressionResult;
    compiler.usingExpressionResult = true;
    Expression(false, compiler);
    compiler.usingExpressionResult = prevUsing;

    EmitOp(VM::Ops::AssignSubscript, compiler.previous->GetLine());
  } else {
    EmitOp(VM::Ops::GetSubscript, compiler.previous->GetLine());
  }
}

static void Dot(bool canAssign, CompilerContext& compiler)
{
  if (!Match(Scanner::TokenType::Identifier, compiler)) {
    MessageAtCurrent("Expected identifier after '.'", LogLevel::Error, compiler);
    return;
  }
<<<<<<< HEAD
  
  bool previousWasFunctionCall = false;
  while (true) {
    auto memberNameToken = compiler.previous.value();
    if (Match(Scanner::TokenType::LeftParen, compiler)) {
      // object.function()
      DotFunctionCall(memberNameToken, compiler);
      previousWasFunctionCall = true;
    } else if (Match(Scanner::TokenType::Equal, compiler)) {
=======
    
  auto memberNameToken = *compiler.previous;
  if (Match(Scanner::TokenType::LeftParen, compiler)) {
    // object.function()
    DotFunctionCall(memberNameToken, compiler);
  } else {
    // accessing a member
    // object.member
    // could either be an assignment, loading the value, or more dots follow
    // no other tokens would be valid
    if (Match(Scanner::TokenType::Equal, compiler)) {
>>>>>>> 07f63678
      if (!canAssign) {
        MessageAtPrevious("Assignment is not valid here", LogLevel::Error, compiler);
        return;
      }

      // todo..
      auto prevUsing = compiler.usingExpressionResult;
      compiler.usingExpressionResult = true;
      Expression(false, compiler);
      compiler.usingExpressionResult = prevUsing;
      EmitConstant(memberNameToken.GetString());
<<<<<<< HEAD
      EmitOp(VM::Ops::AssignMember, compiler.previous.value().GetLine());
      break;
=======
      EmitOp(VM::Ops::AssignMember, compiler.previous->GetLine());
>>>>>>> 07f63678

    } else if (Match(Scanner::TokenType::Dot, compiler)) {
      // load the member, then recurse
      // the parent is on the top of the stack
      if (!Match(Scanner::TokenType::Identifier, compiler)) {
        MessageAtCurrent("Expected identifier after '.'", LogLevel::Error, compiler);
        return;
      }

      previousWasFunctionCall = false;
      // EmitConstant(memberNameToken.GetString());
      // EmitOp(VM::Ops::LoadMember, memberNameToken.GetLine());
      // Dot(canAssign, compiler);
    } else {
      // no further access, end of expression
      // so we need to just load the local
      if (!previousWasFunctionCall) {
        if (canAssign) {
          // this was supposed to be an assignment
          MessageAtCurrent("Expected expression", LogLevel::Error, compiler);
          return;
        }

        EmitConstant(memberNameToken.GetString());
        EmitOp(VM::Ops::LoadMember, memberNameToken.GetLine());
      }
      break;
    }
  }
}

static bool ParseCallParameters(CompilerContext& compiler, int64_t& numArgs)
{
  if (!Match(Scanner::TokenType::RightParen, compiler)) {
    while (true) {
      auto prevUsing = compiler.usingExpressionResult;
      compiler.usingExpressionResult = true;
      Expression(false, compiler);
      compiler.usingExpressionResult = prevUsing;
      numArgs++;
      if (Match(Scanner::TokenType::RightParen, compiler)) {
        break;
      }
      if (!Match(Scanner::TokenType::Comma, compiler)) {
        MessageAtCurrent("Expected ',' after function call argument", LogLevel::Error, compiler);
        return false;
      }
    }
  }

  return true;
}

static void DotFunctionCall(const Scanner::Token& funcNameToken, CompilerContext& compiler)
{
  // the last object on the stack is the object we are calling
  std::int64_t numArgs = 0;
  if (!ParseCallParameters(compiler, numArgs)) {
    return;
  }
  
  static std::hash<std::string> hasher;
  auto funcName = funcNameToken.GetString();
  EmitConstant(funcName);
  EmitConstant(static_cast<std::int64_t>(hasher(funcName)));
  EmitConstant(numArgs);
  EmitOp(VM::Ops::MemberCall, funcNameToken.GetLine());

  if (Check(Scanner::TokenType::Semicolon, compiler) && !compiler.usingExpressionResult) {
    // pop unused return value
    EmitOp(VM::Ops::Pop, compiler.previous->GetLine());
  }
}

static void FreeFunctionCall(const Scanner::Token& funcNameToken, CompilerContext& compiler)
{
  compiler.namespaceQualifierUsed = true;

  static std::hash<std::string> hasher;
  auto funcNameText = funcNameToken.GetString();
  auto hash = static_cast<std::int64_t>(hasher(funcNameText));
  auto nativeCall = funcNameText.starts_with("__");
  std::size_t nativeIndex{};
  if (nativeCall) {
    auto [exists, index] = VM::VM::HasNativeFunction(funcNameText);
    if (!exists) {
      Message(funcNameToken, fmt::format("No native function matching the given signature `{}` was found", funcNameText), LogLevel::Error, compiler);
      return;
    } else {
      nativeIndex = index;
    }
  }

  std::int64_t numArgs = 0;
  if (!ParseCallParameters(compiler, numArgs)) {
    return;
  }

  if (nativeCall) {
    auto arity = VM::VM::GetNativeFunction(nativeIndex).GetArity();
    if (numArgs != arity) {
      MessageAtPrevious(fmt::format("Incorrect number of arguments given to native call - got {} but expected {}", numArgs, arity), LogLevel::Error, compiler);
      return;
    }
  }

  // TODO: in a script that is not being ran as the main script, 
  // there may be a function called 'main' that you should be allowed to call
  if (funcNameText == "main") {
    Message(funcNameToken, "Cannot call the `main` function", LogLevel::Error, compiler);
    return;
  }

  EmitConstant(nativeCall ? static_cast<std::int64_t>(nativeIndex) : hash);
  EmitConstant(numArgs);
  if (nativeCall) {
    EmitOp(VM::Ops::NativeCall, compiler.previous->GetLine());
  } else {
    EmitConstant(funcNameText);
    EmitOp(VM::Ops::Call, compiler.previous->GetLine());
  }

  if (Check(Scanner::TokenType::Semicolon, compiler) && !compiler.usingExpressionResult) {
    // pop unused return value
    EmitOp(VM::Ops::Pop, compiler.previous->GetLine());
  }
}

static void Identifier(bool canAssign, CompilerContext& compiler)
{
  auto prev = *compiler.previous;
  auto prevText = compiler.previous->GetString();

  if (Match(Scanner::TokenType::LeftParen, compiler)) {
    FreeFunctionCall(prev, compiler);
  } else if (Match(Scanner::TokenType::ColonColon, compiler)) {
    if (!Check(Scanner::TokenType::Identifier, compiler)) {
      MessageAtCurrent("Expected identifier after `::`", LogLevel::Error, compiler);
      return;
    }
    
    if (IsLiteral(compiler.current->GetType())) {
      MessageAtCurrent("Expected identifier after `::`", LogLevel::Error, compiler);
      return;
    }

    if (!compiler.currentNamespaceLookup.empty()) {
      compiler.currentNamespaceLookup += "/";
    }

    if (compiler.namespaceQualifierUsed) {
      EmitOp(VM::Ops::StartNewNamespace, prev.GetLine());
      compiler.namespaceQualifierUsed = false;
      compiler.currentNamespaceLookup.clear();
    }

    static std::hash<std::string> hasher;
    EmitConstant(prevText);
    EmitConstant(static_cast<std::int64_t>(hasher(prevText)));
    EmitOp(VM::Ops::AppendNamespace, prev.GetLine());
    
    compiler.currentNamespaceLookup += prevText;
    
    Expression(canAssign, compiler);
  } else {
    // not a call or member access, so we are just trying to call on the value of the local
    // or reassign it 
    // if it's not a reassignment, we are trying to load its value
    // Primary() has already but the variable's id on the stack
    if (!Check(Scanner::TokenType::Equal, compiler) && !IsCompoundAssignment(compiler.current->GetType())) {
      auto localIt = std::find_if(compiler.locals.begin(), compiler.locals.end(), [&prevText](const Local& l){ return l.name == prevText; });
      if (localIt == compiler.locals.end()) {
        // now check for constants...
        auto constantIt = s_FileConstantsLookup[compiler.fullPath.string()].find(prevText);

        if (constantIt == s_FileConstantsLookup[compiler.fullPath.string()].end()) {
          // might be in a namespace...
          auto importPath = (compiler.parentPath / (compiler.currentNamespaceLookup + ".gr")).string();
          auto importedConstantIt = s_FileConstantsLookup[importPath].find(prevText);

          if (importedConstantIt == s_FileConstantsLookup[importPath].end()) {
            auto mostSimilarVar = FindMostSimilarVarName(prevText, compiler.locals);
            if (mostSimilarVar) {
              MessageAtPrevious(fmt::format("Cannot find variable '{}' in this scope, did you mean '{}'?", prevText, *mostSimilarVar), LogLevel::Error, compiler);
            } else {
              MessageAtPrevious(fmt::format("Cannot find variable '{}' in this scope", prevText), LogLevel::Error, compiler);
            }
          } else {
            if (!importedConstantIt->second.isExported) {
              MessageAtPrevious(fmt::format("Constant '{}' has not been exported", prevText), LogLevel::Error, compiler);
              return;
            }

            compiler.namespaceQualifierUsed = true;
            EmitConstant(importedConstantIt->second.value);
            EmitOp(VM::Ops::LoadConstant, prev.GetLine());
          }
        } else {
          EmitConstant(constantIt->second.value);
          EmitOp(VM::Ops::LoadConstant, prev.GetLine());
        }
      } else {
        EmitConstant(localIt->index);
        EmitOp(VM::Ops::LoadLocal, prev.GetLine());
      }
    }
  }
}

static void Char(CompilerContext& compiler)
{
  char res;
  auto err = TryParseChar(*compiler.previous, res);
  if (err) {
    MessageAtPrevious(fmt::format("Token could not be parsed as char: {}", *err), LogLevel::Error, compiler);
    return;
  }
  EmitOp(VM::Ops::LoadConstant, compiler.previous->GetLine());
  EmitConstant(res);  
}

static void String(CompilerContext& compiler)
{
  std::string res;
  auto err = TryParseString(*compiler.previous, res);
  if (err) {
    MessageAtPrevious(fmt::format("Token could not be parsed as string: {}", *err), LogLevel::Error, compiler);
    return;
  }
  EmitOp(VM::Ops::LoadConstant, compiler.previous->GetLine());
  EmitConstant(res);
}

static void InstanceOf(CompilerContext& compiler)
{
  Consume(Scanner::TokenType::LeftParen, "Expected '(' after 'instanceof'", compiler);

  auto prevUsing = compiler.usingExpressionResult;
  compiler.usingExpressionResult = true;
  Expression(false, compiler);
  compiler.usingExpressionResult = prevUsing;

  Consume(Scanner::TokenType::Comma, "Expected ',' after expression", compiler);

  switch (compiler.current->GetType()) {
    case Scanner::TokenType::BoolIdent:
      EmitConstant(std::int64_t(0));
      break;
    case Scanner::TokenType::CharIdent:
      EmitConstant(std::int64_t(1));
      break;
    case Scanner::TokenType::FloatIdent:
      EmitConstant(std::int64_t(2));
      break;
    case Scanner::TokenType::IntIdent:
      EmitConstant(std::int64_t(3));
      break;
    case Scanner::TokenType::Null:
      EmitConstant(std::int64_t(4));
      if (s_Verbose || s_WarningsError) {
        MessageAtCurrent("Prefer comparison `== null` over `instanceof` call for `null` check", LogLevel::Warning, compiler);
        if (s_WarningsError) {
          return;
        }
      }
      break;
    case Scanner::TokenType::StringIdent:
      EmitConstant(std::int64_t(5));
      break;
    case Scanner::TokenType::ListIdent:
      EmitConstant(std::int64_t(6));
      break;
    case Scanner::TokenType::DictIdent:
      EmitConstant(std::int64_t(7));
      break;
    case Scanner::TokenType::ExceptionIdent:
      EmitConstant(std::int64_t(8));
      break;
    case Scanner::TokenType::KeyValuePairIdent:
      EmitConstant(std::int64_t(9));
      break;
<<<<<<< HEAD
    case Scanner::TokenType::SetIdent:
      EmitConstant(std::int64_t(10));
      break;
    case Scanner::TokenType::Identifier:
      EmitConstant(std::int64_t(11));
      EmitConstant(compiler.current.value().GetString());
=======
    // case Scanner::TokenType::RangeIdent:
    //   EmitConstant(std::int64_t(10));
    //   break;
    case Scanner::TokenType::Identifier:
      EmitConstant(std::int64_t(10));
      EmitConstant(compiler.current->GetString());
>>>>>>> 07f63678
      break;
    default:
      MessageAtCurrent("Expected type as second argument for `instanceof`", LogLevel::Error, compiler);
      return;
  }

  EmitOp(VM::Ops::CheckType, compiler.current->GetLine());

  Advance(compiler);  // Consume the type ident
  Consume(Scanner::TokenType::RightParen, "Expected ')'", compiler);

  if (Check(Scanner::TokenType::Semicolon, compiler) && !compiler.usingExpressionResult) {
    // pop unused return value
    EmitOp(VM::Ops::Pop, compiler.previous->GetLine());
  }
}

static void IsObject(CompilerContext& compiler)
{
  Consume(Scanner::TokenType::LeftParen, "Expected '(' after `isobject`", compiler);
  
  auto prevUsing = compiler.usingExpressionResult;
  compiler.usingExpressionResult = true;
  Expression(false, compiler);
  compiler.usingExpressionResult = prevUsing;

  EmitOp(VM::Ops::IsObject, compiler.previous->GetLine());
  Consume(Scanner::TokenType::RightParen, "Expected ')' after expression", compiler);

  if (Check(Scanner::TokenType::Semicolon, compiler) && !compiler.usingExpressionResult) {
    EmitOp(VM::Ops::Pop, compiler.previous->GetLine());
  }
}

static void Cast(CompilerContext& compiler)
{
  auto typeToken = *compiler.current;
  Advance(compiler);
  Consume(Scanner::TokenType::LeftParen, "Expected '(' after type ident", compiler);

  bool isList = false, isSet = false;
  std::int64_t numListItems = 0;

  switch (typeToken.GetType()) {
    // these "Casts" construct the type with a single expression
    case Scanner::TokenType::IntIdent:
    case Scanner::TokenType::FloatIdent:
    case Scanner::TokenType::BoolIdent:
    case Scanner::TokenType::StringIdent:
    case Scanner::TokenType::CharIdent:
    // NB: Exception will convert the expression to a string
    case Scanner::TokenType::ExceptionIdent: {
      auto prevUsing = compiler.usingExpressionResult;
      compiler.usingExpressionResult = true;
      Expression(false, compiler);
      compiler.usingExpressionResult = prevUsing;
  
      EmitConstant(s_CastOps[typeToken.GetType()]);
      EmitOp(VM::Ops::Cast, compiler.current->GetLine());
      break;
    }
    case Scanner::TokenType::ListIdent: {
      isList = true;

      auto prevUsing = compiler.usingExpressionResult;
      compiler.usingExpressionResult = true;
      while (true) {
        if (Check(Scanner::TokenType::RightParen, compiler)) {
          break;
        }
        
        if (Match(Scanner::TokenType::EndOfFile, compiler)) {
          MessageAtPrevious("Unterminated `List` constructor", LogLevel::Error, compiler);
          return;
        }
        
        Expression(false, compiler);
        numListItems++;

        if (Check(Scanner::TokenType::RightParen, compiler)) {
          break;
        }

        if (!Match(Scanner::TokenType::Comma, compiler)) {
          MessageAtPrevious("Expected ',' between `List` items", LogLevel::Error, compiler);
          return;
        }
      }
      compiler.usingExpressionResult = prevUsing;
      break;
    }
    case Scanner::TokenType::DictIdent: {
      // TODO: maybe there's some special functionality we want to include in the future with the syntax `Dict(...)`
      Message(typeToken, "Cannot use `Dict` like a constructor, use literal expression `{ key: value, ... }`", LogLevel::Error, compiler);
      return;
    }
    case Scanner::TokenType::KeyValuePairIdent: {
      auto prevUsing = compiler.usingExpressionResult;
      compiler.usingExpressionResult = true;
      Expression(false, compiler);

      Consume(Scanner::TokenType::Comma, "Expected ',' between key and value in `KeyValuePair` constructor", compiler);

      Expression(false, compiler);
      compiler.usingExpressionResult = prevUsing;

      EmitConstant(s_CastOps[typeToken.GetType()]);
      EmitOp(VM::Ops::Cast, compiler.current->GetLine());
      break;
    }
<<<<<<< HEAD
    case Scanner::TokenType::SetIdent: {
      isSet = true;

      auto prevUsing = compiler.usingExpressionResult;
      compiler.usingExpressionResult = true;
      while (true) {
        if (Check(Scanner::TokenType::RightParen, compiler)) {
          break;
        }

        if (Match(Scanner::TokenType::EndOfFile, compiler)) {
          MessageAtPrevious("Unterminated `Set` constructor", LogLevel::Error, compiler);
          return;
        }

        Expression(false, compiler);
        numListItems++;

        if (Check(Scanner::TokenType::RightParen, compiler)) {
          break;
        }

        if (!Match(Scanner::TokenType::Comma, compiler)) {
          MessageAtPrevious("Expected ',' between `Set` items", LogLevel::Error, compiler);
          return;
        }
      }
      compiler.usingExpressionResult = prevUsing;
      break;
      break;
    }
=======
    // case Scanner::TokenType::RangeIdent: {
    //   GRACE_NOT_IMPLEMENTED();
    //   break;
    // }
>>>>>>> 07f63678
    default:
      GRACE_UNREACHABLE();
      break;
  }
  
  Consume(Scanner::TokenType::RightParen, "Expected ')' after expression", compiler);

  if (isList) {
    EmitConstant(numListItems);
<<<<<<< HEAD
    EmitOp(VM::Ops::CreateList, compiler.previous.value().GetLine());
  } else if (isSet) {
    EmitConstant(numListItems);
    EmitOp(VM::Ops::CreateSet, compiler.previous.value().GetLine());
=======
    EmitOp(VM::Ops::CreateList, compiler.previous->GetLine());
>>>>>>> 07f63678
  }

  if (Check(Scanner::TokenType::Semicolon, compiler) && !compiler.usingExpressionResult) {
    // pop unused return value
    EmitOp(VM::Ops::Pop, compiler.previous->GetLine());
  }
}

static void List(CompilerContext& compiler)
{
  bool singleItemParsed = false, parsedRangeExpression = false;
  std::int64_t numItems = 0;

  while (true) {
    if (Match(Scanner::TokenType::RightSquareParen, compiler)) {
      break;
    }

    auto prevUsing = compiler.usingExpressionResult;
    compiler.usingExpressionResult = true;
    Expression(false, compiler);
    compiler.usingExpressionResult = prevUsing;

    if (Match(Scanner::TokenType::DotDot, compiler)){
      if (singleItemParsed) {
        MessageAtPrevious("Cannot mix single items and range expressions in list declaration", LogLevel::Error, compiler);
        return;
      }

      // max
      prevUsing = compiler.usingExpressionResult;
      compiler.usingExpressionResult = true;
      Expression(false, compiler);
      compiler.usingExpressionResult = prevUsing;

      // check for custom increment
      if (Match(Scanner::TokenType::By, compiler)) {
        prevUsing = compiler.usingExpressionResult;
        compiler.usingExpressionResult = true;
        Expression(false, compiler);
        compiler.usingExpressionResult = prevUsing;
      } else {
        EmitConstant(std::int64_t{1});
        EmitOp(VM::Ops::LoadConstant, compiler.previous->GetLine());
      }

      if (!Match(Scanner::TokenType::RightSquareParen, compiler)) {
        MessageAtCurrent("Expected `]` after range expression", LogLevel::Error, compiler);
        return;
      }

      parsedRangeExpression = true;

      break;
    } else {
      singleItemParsed = true;
      numItems++;
    }

    if (Match(Scanner::TokenType::RightSquareParen, compiler)) {
      break;
    }

    Consume(Scanner::TokenType::Comma, "Expected `,` between list items", compiler);
  }

  auto line = compiler.previous->GetLine();

  if (numItems == 0) {
    if (parsedRangeExpression) {
      EmitOp(VM::Ops::CreateRange, line);
    } else {
      EmitConstant(numItems);
      EmitOp(VM::Ops::CreateList, line);
    }
  } else {
    EmitConstant(numItems);
    EmitOp(VM::Ops::CreateList, line);
  }
}

static void Dictionary(CompilerContext& compiler)
{
  std::int64_t numItems = 0;

  auto prevUsing = compiler.usingExpressionResult;
  compiler.usingExpressionResult = true;

  while (true) {
    if (Match(Scanner::TokenType::RightCurlyParen, compiler)) {
      break;
    }

    Expression(false, compiler);

    if (!Match(Scanner::TokenType::Colon, compiler)) {
      MessageAtCurrent("Expected ':' after key expression", LogLevel::Error, compiler);
      return;
    }

    Expression(false, compiler);

    numItems++;

    if (Match(Scanner::TokenType::RightCurlyParen, compiler)) {
      break;
    }

    Consume(Scanner::TokenType::Comma, "Expected `,` between dictionary pairs", compiler);
  }

  compiler.usingExpressionResult = prevUsing;

  EmitConstant(numItems);
  EmitOp(VM::Ops::CreateDictionary, compiler.previous->GetLine());
}

static void Typename(CompilerContext& compiler)
{
  Consume(Scanner::TokenType::LeftParen, "Expected '('", compiler);
  auto prevUsing = compiler.usingExpressionResult;
  compiler.usingExpressionResult = true;
  Expression(false, compiler);
  compiler.usingExpressionResult = prevUsing;
  EmitOp(VM::Ops::Typename, compiler.previous->GetLine());
  Consume(Scanner::TokenType::RightParen, "Expected ')'", compiler);
}

static void MessageAtCurrent(const std::string& message, LogLevel level, CompilerContext& compiler)
{
  Message(*compiler.current, message, level, compiler);
}

static void MessageAtPrevious(const std::string& message, LogLevel level, CompilerContext& compiler)
{
  Message(*compiler.previous, message, level, compiler);
}

static void Message(const Scanner::Token& token, const std::string& message, LogLevel level, CompilerContext& compiler)
{
  if (level == LogLevel::Error || s_WarningsError) {
    if (compiler.panicMode) return;
    compiler.panicMode = true;
  }

  auto colour = fmt::fg(level == LogLevel::Error ? fmt::color::red : fmt::color::orange);
  fmt::print(stderr, colour | fmt::emphasis::bold, level == LogLevel::Error ? "ERROR: " : "WARNING: ");
  
  auto type = token.GetType();
  switch (type) {
    case Scanner::TokenType::EndOfFile:
      fmt::print(stderr, "at end: ");
      fmt::print(stderr, "{}\n", message);
      break;
    case Scanner::TokenType::Error:
      fmt::print(stderr, "{}\n", token.GetErrorMessage());
      break;
    default:
      fmt::print(stderr, "at '{}': ", token.GetText());
      fmt::print(stderr, "{}\n", message);
      break;
  }

  auto lineNo = static_cast<int>(token.GetLine());
  auto column = token.GetColumn() - token.GetLength();  // need the START of the token
  auto filePath = compiler.fullPath.string();
  fmt::print(stderr, "       --> {}:{}:{}\n", filePath, lineNo, column + 1); 
  fmt::print(stderr, "        |\n");

  if (lineNo > 1) {
    fmt::print(stderr, "{:>7} | {}\n", lineNo - 1, Scanner::GetCodeAtLine(filePath, lineNo - 1));
  }

  fmt::print(stderr, "{:>7} | {}\n", lineNo, Scanner::GetCodeAtLine(filePath, lineNo));
  fmt::print(stderr, "        | ");
  for (std::size_t i = 0; i < column; i++) {
    fmt::print(stderr, " ");
  }
  for (std::size_t i = 0; i < token.GetLength(); i++) {
    fmt::print(stderr, colour, "^");
  }

  fmt::print(stderr, "\n");
  fmt::print(stderr, "{:>7} | {}\n", lineNo + 1, Scanner::GetCodeAtLine(filePath, lineNo + 1));
  fmt::print(stderr, "        |\n\n");

  if (level == LogLevel::Error) {
    compiler.hadError = true;
  }
  if (level == LogLevel::Warning) {
    compiler.hadWarning = true;
  }
}<|MERGE_RESOLUTION|>--- conflicted
+++ resolved
@@ -531,11 +531,7 @@
     Scanner::TokenType::DictIdent,
     Scanner::TokenType::ExceptionIdent,
     Scanner::TokenType::KeyValuePairIdent,
-<<<<<<< HEAD
     Scanner::TokenType::SetIdent,
-=======
-    // Scanner::TokenType::RangeIdent,
->>>>>>> 07f63678
   };
   return std::any_of(valid.begin(), valid.end(), [token] (Scanner::TokenType t) {
     return t == token;
@@ -1508,11 +1504,7 @@
   std::make_pair(Scanner::TokenType::CharIdent, 4),
   std::make_pair(Scanner::TokenType::ExceptionIdent, 5),
   std::make_pair(Scanner::TokenType::KeyValuePairIdent, 6),
-<<<<<<< HEAD
   std::make_pair(Scanner::TokenType::SetIdent, 7),
-=======
-  // std::make_pair(Scanner::TokenType::RangeIdent, 7),
->>>>>>> 07f63678
 };
 
 static void ForStatement(CompilerContext& compiler)
@@ -2674,7 +2666,6 @@
     MessageAtCurrent("Expected identifier after '.'", LogLevel::Error, compiler);
     return;
   }
-<<<<<<< HEAD
   
   bool previousWasFunctionCall = false;
   while (true) {
@@ -2684,19 +2675,6 @@
       DotFunctionCall(memberNameToken, compiler);
       previousWasFunctionCall = true;
     } else if (Match(Scanner::TokenType::Equal, compiler)) {
-=======
-    
-  auto memberNameToken = *compiler.previous;
-  if (Match(Scanner::TokenType::LeftParen, compiler)) {
-    // object.function()
-    DotFunctionCall(memberNameToken, compiler);
-  } else {
-    // accessing a member
-    // object.member
-    // could either be an assignment, loading the value, or more dots follow
-    // no other tokens would be valid
-    if (Match(Scanner::TokenType::Equal, compiler)) {
->>>>>>> 07f63678
       if (!canAssign) {
         MessageAtPrevious("Assignment is not valid here", LogLevel::Error, compiler);
         return;
@@ -2708,12 +2686,8 @@
       Expression(false, compiler);
       compiler.usingExpressionResult = prevUsing;
       EmitConstant(memberNameToken.GetString());
-<<<<<<< HEAD
       EmitOp(VM::Ops::AssignMember, compiler.previous.value().GetLine());
       break;
-=======
-      EmitOp(VM::Ops::AssignMember, compiler.previous->GetLine());
->>>>>>> 07f63678
 
     } else if (Match(Scanner::TokenType::Dot, compiler)) {
       // load the member, then recurse
@@ -2995,21 +2969,12 @@
     case Scanner::TokenType::KeyValuePairIdent:
       EmitConstant(std::int64_t(9));
       break;
-<<<<<<< HEAD
     case Scanner::TokenType::SetIdent:
       EmitConstant(std::int64_t(10));
       break;
     case Scanner::TokenType::Identifier:
       EmitConstant(std::int64_t(11));
       EmitConstant(compiler.current.value().GetString());
-=======
-    // case Scanner::TokenType::RangeIdent:
-    //   EmitConstant(std::int64_t(10));
-    //   break;
-    case Scanner::TokenType::Identifier:
-      EmitConstant(std::int64_t(10));
-      EmitConstant(compiler.current->GetString());
->>>>>>> 07f63678
       break;
     default:
       MessageAtCurrent("Expected type as second argument for `instanceof`", LogLevel::Error, compiler);
@@ -3120,7 +3085,6 @@
       EmitOp(VM::Ops::Cast, compiler.current->GetLine());
       break;
     }
-<<<<<<< HEAD
     case Scanner::TokenType::SetIdent: {
       isSet = true;
 
@@ -3152,12 +3116,6 @@
       break;
       break;
     }
-=======
-    // case Scanner::TokenType::RangeIdent: {
-    //   GRACE_NOT_IMPLEMENTED();
-    //   break;
-    // }
->>>>>>> 07f63678
     default:
       GRACE_UNREACHABLE();
       break;
@@ -3167,14 +3125,10 @@
 
   if (isList) {
     EmitConstant(numListItems);
-<<<<<<< HEAD
     EmitOp(VM::Ops::CreateList, compiler.previous.value().GetLine());
   } else if (isSet) {
     EmitConstant(numListItems);
     EmitOp(VM::Ops::CreateSet, compiler.previous.value().GetLine());
-=======
-    EmitOp(VM::Ops::CreateList, compiler.previous->GetLine());
->>>>>>> 07f63678
   }
 
   if (Check(Scanner::TokenType::Semicolon, compiler) && !compiler.usingExpressionResult) {
