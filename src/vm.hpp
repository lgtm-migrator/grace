/*
 *  The Grace Programming Language.
 *
 *  This file contains the VM class, which executes compiled Grace bytecode.
 *
 *  Copyright (c) 2022 - Present, Ryan Jeffares.
 *  All rights reserved.
 *
 *  For licensing information, see grace.hpp
 */

#ifndef GRACE_VM_HPP
#define GRACE_VM_HPP

#include <cstdint>
#include <exception>
#include <memory>
#include <sstream>
#include <string>
#include <tuple>
#include <unordered_map>
#include <vector>

#include <fmt/color.h>
#include <fmt/core.h>
#include <fmt/format.h>

#include "grace.hpp"
#include "native_function.hpp"
#include "objects/grace_exception.hpp"
#include "value.hpp"

namespace Grace::VM
{
  enum class Ops : std::uint8_t
  {
    Add,
    AddAssign,
    And,
    AppendNamespace,
    Assert,
    AssertWithMessage,
    AssignIteratorBegin,
    AssignLocal,
    AssignMember,
    AssignSubscript,
    BitwiseAnd,
    BitwiseAndAssign,
    BitwiseNot,
    BitwiseOr,
    BitwiseOrAssign,
    BitwiseXOr,
    BitwiseXOrAssign,
    Call,
    Cast,
    CheckIteratorEnd,
    CheckType,
    CreateDictionary,
    CreateInstance,
    CreateList,
<<<<<<< HEAD
    CreateRangeList,
    CreateSet,
=======
    CreateRange,
>>>>>>> 07f63678
    DeclareLocal,
    DestroyHeldIterator,
    Divide,
    DivideAssign,
    Dup,
    EnterTry,
    Equal,
    Exit,
    ExitTry,
    GetSubscript,
    Greater,
    GreaterEqual,
    IncrementIterator,
    IsObject,
    Jump,
    JumpIfFalse,
    Less,
    LessEqual,
    LoadConstant,
    LoadLocal,
    LoadMember,
    MemberCall,
    Mod,
    ModAssign,
    Multiply,
    MultiplyAssign,
    NativeCall,
    Negate,
    Not,
    NotEqual,
    Or,
    Pop,
    PopLocal,
    PopLocals,
    Pow,
    PowAssign,
    Print,
    PrintEmptyLine,
    PrintLn,
    PrintTab,
    EPrint,
    EPrintEmptyLine,
    EPrintLn,
    EPrintTab,
    Return,
    ShiftLeft,
    ShiftLeftAssign,
    ShiftRight,
    ShiftRightAssign,
    StartNewNamespace,
    Subtract,
    SubtractAssign,
    Throw,
    Typename
  };

  enum class InterpretResult
  {
    RuntimeOk,
    RuntimeError,
  };

  // TODO: there will be user defined objects that can have extension methods...
  enum class ObjectType
  {
    Bool,
    Char,
    Dict,
    Float,
    Int,
    List,
    String,
  };

  class VM
  {
    public:

      static void RegisterNatives();

      GRACE_INLINE static void PushOp(Ops op, std::size_t line)
      {
        m_FunctionLookup.at(m_LastFileNameHash).at(m_LastFunctionHash)->opList.push_back({ op, line });
      }

      static void PrintOps();

      template<BuiltinGraceType T>
      GRACE_INLINE static void PushConstant(const T& value)
      {
        m_FunctionLookup.at(m_LastFileNameHash).at(m_LastFunctionHash)->constantList.emplace_back(value);
      }

      GRACE_INLINE static void PushConstant(const Value& value)
      {
        m_FunctionLookup.at(m_LastFileNameHash).at(m_LastFunctionHash)->constantList.push_back(value);
      }

      GRACE_NODISCARD GRACE_INLINE static std::size_t GetNumConstants()
      {
        return m_FunctionLookup.at(m_LastFileNameHash).at(m_LastFunctionHash)->constantList.size();
      }

      GRACE_NODISCARD GRACE_INLINE static std::size_t GetNumOps()
      {
        return m_FunctionLookup.at(m_LastFileNameHash).at(m_LastFunctionHash)->opList.size();
      }

      template<BuiltinGraceType T>
      GRACE_INLINE static void SetConstantAtIndex(std::size_t index, const T& value)
      {
        m_FunctionLookup.at(m_LastFileNameHash).at(m_LastFunctionHash)->constantList[index] = value;
      }

      GRACE_NODISCARD GRACE_INLINE static std::optional<Ops> GetLastOp()
      {
        const auto& opList = m_FunctionLookup.at(m_LastFileNameHash).at(m_LastFunctionHash)->opList;
        return opList.empty() ? std::optional<Ops>{} : opList.back().op;
      }

      GRACE_NODISCARD GRACE_INLINE static const std::string& GetLastFunctionName()
      {
        return m_FunctionLookup.at(m_LastFileNameHash).at(m_LastFunctionHash)->name;
      }

      GRACE_NODISCARD static bool AddFunction(std::string&& name, std::size_t arity, const std::string& fileName, bool exported, bool extension, std::size_t objectNameHash = {});
      GRACE_NODISCARD static bool AddClass(std::string&& name, const std::vector<std::string>& members, const std::string& fileName, bool exported);

      GRACE_NODISCARD static std::tuple<bool, std::size_t> HasNativeFunction(const std::string& name)
      {
        auto it = std::find_if(m_NativeFunctions.begin(), m_NativeFunctions.end(), 
            [&name](const Native::NativeFunction& fn) { return fn.GetName() == name;});
        if (it == m_NativeFunctions.end()) {
          return {false, 0};
        }
        return {true, it - m_NativeFunctions.begin()};
      }

      GRACE_NODISCARD GRACE_INLINE static const Native::NativeFunction& GetNativeFunction(std::size_t index)
      {
        return m_NativeFunctions[index];
      }

      GRACE_NODISCARD static bool CombineFunctions(const std::string& mainFileName, GRACE_MAYBE_UNUSED bool verbose);
      GRACE_NODISCARD static InterpretResult Start(const std::string& mainFileName, bool verbose, const std::vector<std::string>& args);

    private:

      struct CallStackEntry
      {
        std::int64_t callerHash{}, calleeHash{};
        std::size_t line{};
        std::string fileName, calleeFileName;
        std::int64_t fileNameHash{}, calleeFileNameHash{};
      };
      
      GRACE_NODISCARD static InterpretResult Run(std::int64_t mainFileNameHash, GRACE_MAYBE_UNUSED bool verbose, const std::vector<std::string>& clArgs);
      static void RuntimeError(const GraceException& exception, std::size_t line, const std::vector<CallStackEntry>& callStack);

      struct OpLine
      {
        Ops op;
        std::size_t line;
      };

      struct Function 
      {
        std::string name;
        std::int64_t nameHash;
        std::size_t arity;

        std::string fileName;
        std::int64_t fileNameHash;
        std::vector<std::string> namespaceVec;
        std::vector<std::int64_t> namespaceHashVec;

        std::vector<OpLine> opList;
        std::vector<Value> constantList;

        std::size_t opIndexStart{}, constantIndexStart{};

        // TODO: it's possible that the Function won't need to know if it's an extension or not
        bool exported{}, extensionMethod{};

        Function(std::string&& name_, std::int64_t nameHash_, std::size_t arity_, const std::string& fileName_, bool exported_, bool extension)
          : name(std::move(name_)), nameHash(nameHash_), arity(arity_), fileName(fileName_), exported(exported_), extensionMethod(extension)
        {
          static std::hash<std::string> hasher;
          fileNameHash = static_cast<std::int64_t>(hasher(fileName_));
          std::stringstream ss(fileName.substr(0, fileName.find_last_of('.')));
          std::string part;
          while (std::getline(ss, part, '/')) {
            namespaceVec.push_back(part);
            namespaceHashVec.push_back(static_cast<std::int64_t>(hasher(part)));
          }
        }

        GRACE_INLINE bool CompareNamespace(const std::vector<std::string>& nameSpace) const
        {
          return namespaceVec == nameSpace;
        }
      };

      struct Class
      {       
        std::string name;
        std::vector<std::string> members;

        std::string fileName;
        std::int64_t fileNameHash;

        bool exported;
      };

      // { filename { function name, function } }
      static std::unordered_map<std::int64_t, std::unordered_map<std::int64_t, std::shared_ptr<Function>>> m_FunctionLookup;
      // { hash of object name, list of functions }
      static std::unordered_map<std::size_t, std::vector<std::shared_ptr<Function>>> m_ExtensionMethodLookup;
      static std::unordered_map<std::int64_t, std::string> m_FileNameLookup;

      static std::vector<Native::NativeFunction> m_NativeFunctions;

      // { filename { function name, class } }
      static std::unordered_map<std::int64_t, std::unordered_map<std::int64_t, Class>> m_ClassLookup;

      static std::vector<OpLine> m_FullOpList;
      static std::vector<Value> m_FullConstantList;

      static std::int64_t m_LastFileNameHash;
      static std::int64_t m_LastFunctionHash;
      static std::hash<std::string> m_Hasher;
  };
} // namespace Grace::VM

template<>
struct fmt::formatter<Grace::VM::Ops> : fmt::formatter<std::string_view>
{
  template<typename FormatContext>
  auto format(Grace::VM::Ops type, FormatContext& context) -> decltype(context.out())
  {
    using namespace Grace::VM;

    std::string_view name = "unknown";
    switch (type) {
      case Ops::Add: name = "Ops::Add"; break;
      case Ops::And: name = "Ops::And"; break;
      case Ops::AppendNamespace: name = "Ops::AppendNamespace"; break;
      case Ops::StartNewNamespace: name = "Ops::StartNewNamespace"; break;
      case Ops::Assert: name = "Ops::Assert"; break;
      case Ops::AssertWithMessage: name = "Ops::AssertWithMessage"; break;
      case Ops::AssignIteratorBegin: name = "Ops::AssignIteratorBegin"; break;
      case Ops::AssignLocal: name = "Ops::AssignLocal"; break;
      case Ops::AssignMember: name = "Ops::AssignMember"; break;
      case Ops::Call: name = "Ops::Call"; break;
      case Ops::Cast: name = "Ops::Cast"; break;
      case Ops::CheckIteratorEnd: name = "Ops::CheckIteratorEnd"; break;
      case Ops::CheckType: name = "Ops::CheckType"; break;
      case Ops::CreateDictionary: name = "Ops::CreateDictionary"; break;
      case Ops::CreateInstance: name = "Ops::CreateInstance"; break;
      case Ops::CreateList: name = "Ops::CreateList"; break;
<<<<<<< HEAD
      case Ops::CreateRangeList: name = "Ops::CreateRangeList"; break;
      case Ops::CreateSet: name = "Ops::CreateSet"; break;
=======
      case Ops::CreateRange: name = "Ops::CreateRange"; break;
>>>>>>> 07f63678
      case Ops::DeclareLocal: name = "Ops::DeclareLocal"; break;
      case Ops::DestroyHeldIterator: name = "Ops::DestroyHeldIterator"; break;
      case Ops::Divide: name = "Ops::Divide"; break;
      case Ops::Dup: name = "Ops::Dup"; break;
      case Ops::EnterTry: name = "Ops::EnterTry"; break;
      case Ops::Equal: name = "Ops::Equal"; break;
      case Ops::Exit: name = "Ops::Exit"; break;
      case Ops::ExitTry: name = "Ops::ExitTry"; break;
      case Ops::Greater: name = "Ops::Greater"; break;
      case Ops::GreaterEqual: name = "Ops::GreaterEqual"; break;
      case Ops::IncrementIterator: name = "Ops::IncrementIterator"; break;
      case Ops::IsObject: name = "Ops::IsObject"; break;
      case Ops::Jump: name = "Ops::Jump"; break;
      case Ops::JumpIfFalse: name = "Ops::JumpIfFalse"; break;
      case Ops::Less: name = "Ops::Less"; break;
      case Ops::LessEqual: name = "Ops::LessEqual"; break;
      case Ops::LoadConstant: name = "Ops::LoadConstant"; break;
      case Ops::LoadLocal: name = "Ops::LoadLocal"; break;
      case Ops::LoadMember: name = "Ops::LoadMember"; break;
      case Ops::MemberCall: name = "Ops::MemberCall"; break;
      case Ops::Mod: name = "Ops::Mod"; break;
      case Ops::Multiply: name = "Ops::Multiply"; break;
      case Ops::NativeCall: name = "Ops::NativeCall"; break;
      case Ops::Negate: name = "Ops::Negate"; break;
      case Ops::Not: name = "Ops::Not"; break;
      case Ops::NotEqual: name = "Ops::NotEqual"; break;
      case Ops::Or: name = "Ops::Or"; break;
      case Ops::Pop: name = "Ops::Pop"; break;
      case Ops::PopLocal: name = "Ops::PopLocal"; break;
      case Ops::PopLocals: name = "Ops::PopLocals"; break;
      case Ops::Pow: name = "Ops::Pow"; break;
      case Ops::Print: name = "Ops::Print"; break;
      case Ops::PrintEmptyLine: name = "Ops::PrintEmptyLine"; break;
      case Ops::PrintLn: name = "Ops::PrintLn"; break;
      case Ops::PrintTab: name = "Ops::PrintTab"; break;
      case Ops::EPrint: name = "Ops::EPrint"; break;
      case Ops::EPrintEmptyLine: name = "Ops::EPrintEmptyLine"; break;
      case Ops::EPrintLn: name = "Ops::EPrintLn"; break;
      case Ops::EPrintTab: name = "Ops::EPrintTab"; break;
      case Ops::Return: name = "Ops::Return"; break;
      case Ops::AssignSubscript: name = "Ops::AssignSubscript"; break;
      case Ops::GetSubscript: name = "Ops::GetSubscript"; break;
      case Ops::Subtract: name = "Ops::Subtract"; break;
      case Ops::Throw: name = "Ops::Throw"; break;
      case Ops::Typename: name = "Ops::Typename"; break;
      case Ops::BitwiseAnd: name = "Ops::BitwiseAnd"; break;
      case Ops::BitwiseNot: name = "Ops::BitwiseNot"; break;
      case Ops::BitwiseOr: name = "Ops::BitwiseOr"; break;
      case Ops::BitwiseXOr: name = "Ops::BitwiseXOr"; break;
      case Ops::ShiftLeft: name = "Ops::ShiftLeft"; break;
      case Ops::ShiftRight: name = "Ops::ShiftRight"; break;
      case Ops::AddAssign: name = "Ops::AddAssign"; break;
      case Ops::SubtractAssign: name = "Ops::SubtractAssign"; break;
      case Ops::DivideAssign: name = "Ops::DivideAssign"; break;
      case Ops::MultiplyAssign: name = "Ops::MultiplyAssign"; break;
      case Ops::ModAssign: name = "Ops::ModAssign"; break;
      case Ops::BitwiseAndAssign: name = "Ops::BitwiseAndAssign"; break;
      case Ops::BitwiseOrAssign: name = "Ops::BitwiseOrAssign"; break;
      case Ops::BitwiseXOrAssign: name = "Ops::BitwiseXOrAssign"; break;
      case Ops::ShiftLeftAssign: name = "Ops::ShiftLeftAssign"; break;
      case Ops::ShiftRightAssign: name = "Ops::ShiftRightAssign"; break;
      case Ops::PowAssign: name = "Ops::PowAssign"; break;
    }
    return fmt::formatter<std::string_view>::format(name, context);
  }
};

#endif  // ifndef GRACE_VM_HPP<|MERGE_RESOLUTION|>--- conflicted
+++ resolved
@@ -58,12 +58,8 @@
     CreateDictionary,
     CreateInstance,
     CreateList,
-<<<<<<< HEAD
     CreateRangeList,
     CreateSet,
-=======
-    CreateRange,
->>>>>>> 07f63678
     DeclareLocal,
     DestroyHeldIterator,
     Divide,
@@ -324,12 +320,8 @@
       case Ops::CreateDictionary: name = "Ops::CreateDictionary"; break;
       case Ops::CreateInstance: name = "Ops::CreateInstance"; break;
       case Ops::CreateList: name = "Ops::CreateList"; break;
-<<<<<<< HEAD
       case Ops::CreateRangeList: name = "Ops::CreateRangeList"; break;
       case Ops::CreateSet: name = "Ops::CreateSet"; break;
-=======
-      case Ops::CreateRange: name = "Ops::CreateRange"; break;
->>>>>>> 07f63678
       case Ops::DeclareLocal: name = "Ops::DeclareLocal"; break;
       case Ops::DestroyHeldIterator: name = "Ops::DestroyHeldIterator"; break;
       case Ops::Divide: name = "Ops::Divide"; break;
